import { Readable } from "stream";

/**
 * Represents a UUID string in the format "xxxxxxxx-xxxx-xxxx-xxxx-xxxxxxxxxxxx"
 */
export type UUID = `${string}-${string}-${string}-${string}-${string}`;

/**
 * Represents the content of a message or communication
 */
export interface Content {
    /** The main text content */
    text: string;

    /** Optional action associated with the message */
    action?: string;

    /** Optional source/origin of the content */
    source?: string;

    /** URL of the original message/post (e.g. tweet URL, Discord message link) */
    url?: string;

    /** UUID of parent message if this is a reply/thread */
    inReplyTo?: UUID;

    /** Array of media attachments */
    attachments?: Media[];

    /** Additional dynamic properties */
    [key: string]: unknown;
}

/**
 * Example content with associated user for demonstration purposes
 */
export interface ActionExample {
    /** User associated with the example */
    user: string;

    /** Content of the example */
    content: Content;
}

/**
 * Example conversation content with user ID
 */
export interface ConversationExample {
    /** UUID of user in conversation */
    userId: UUID;

    /** Content of the conversation */
    content: Content;
}

/**
 * Represents an actor/participant in a conversation
 */
export interface Actor {
    /** Display name */
    name: string;

    /** Username/handle */
    username: string;

    /** Additional profile details */
    details: {
        /** Short profile tagline */
        tagline: string;

        /** Longer profile summary */
        summary: string;

        /** Favorite quote */
        quote: string;
    };

    /** Unique identifier */
    id: UUID;
}

/**
 * Represents a single objective within a goal
 */
export interface Objective {
    /** Optional unique identifier */
    id?: string;

    /** Description of what needs to be achieved */
    description: string;

    /** Whether objective is completed */
    completed: boolean;
}

/**
 * Status enum for goals
 */
export enum GoalStatus {
    DONE = "DONE",
    FAILED = "FAILED",
    IN_PROGRESS = "IN_PROGRESS",
}

/**
 * Represents a high-level goal composed of objectives
 */
export interface Goal {
    /** Optional unique identifier */
    id?: UUID;

    /** Room ID where goal exists */
    roomId: UUID;

    /** User ID of goal owner */
    userId: UUID;

    /** Name/title of the goal */
    name: string;

    /** Current status */
    status: GoalStatus;

    /** Component objectives */
    objectives: Objective[];
}

/**
 * Model size/type classification
 */
export enum ModelClass {
    SMALL = "small",
    MEDIUM = "medium",
    LARGE = "large",
    EMBEDDING = "embedding",
    IMAGE = "image",
}

/**
 * Configuration for an AI model
 */
export type Model = {
    /** Optional API endpoint */
    endpoint?: string;

    /** Model settings */
    settings: {
        /** Maximum input tokens */
        maxInputTokens: number;

        /** Maximum output tokens */
        maxOutputTokens: number;

        /** Optional frequency penalty */
        frequency_penalty?: number;

        /** Optional presence penalty */
        presence_penalty?: number;

        /** Optional repetition penalty */
        repetition_penalty?: number;

        /** Stop sequences */
        stop: string[];

        /** Temperature setting */
        temperature: number;
    };

    /** Optional image generation settings */
    imageSettings?: {
        steps?: number;
    };

    /** Model names by size class */
    model: {
        [ModelClass.SMALL]: string;
        [ModelClass.MEDIUM]: string;
        [ModelClass.LARGE]: string;
        [ModelClass.EMBEDDING]?: string;
        [ModelClass.IMAGE]?: string;
    };
};

/**
 * Model configurations by provider
 */
export type Models = {
    [ModelProviderName.OPENAI]: Model;
    [ModelProviderName.ETERNALAI]: Model;
    [ModelProviderName.ANTHROPIC]: Model;
    [ModelProviderName.GROK]: Model;
    [ModelProviderName.GROQ]: Model;
    [ModelProviderName.LLAMACLOUD]: Model;
    [ModelProviderName.TOGETHER]: Model;
    [ModelProviderName.LLAMALOCAL]: Model;
    [ModelProviderName.GOOGLE]: Model;
    [ModelProviderName.CLAUDE_VERTEX]: Model;
    [ModelProviderName.REDPILL]: Model;
    [ModelProviderName.OPENROUTER]: Model;
    [ModelProviderName.OLLAMA]: Model;
    [ModelProviderName.HEURIST]: Model;
    [ModelProviderName.GALADRIEL]: Model;
    [ModelProviderName.FAL]: Model;
    [ModelProviderName.GAIANET]: Model;
    [ModelProviderName.ALI_BAILIAN]: Model;
    [ModelProviderName.VOLENGINE]: Model;
    [ModelProviderName.NANOGPT]: Model;
    [ModelProviderName.HYPERBOLIC]: Model;
    [ModelProviderName.VENICE]: Model;
};

/**
 * Available model providers
 */
export enum ModelProviderName {
    OPENAI = "openai",
    ETERNALAI = "eternalai",
    ANTHROPIC = "anthropic",
    GROK = "grok",
    GROQ = "groq",
    LLAMACLOUD = "llama_cloud",
    TOGETHER = "together",
    LLAMALOCAL = "llama_local",
    GOOGLE = "google",
    CLAUDE_VERTEX = "claude_vertex",
    REDPILL = "redpill",
    OPENROUTER = "openrouter",
    OLLAMA = "ollama",
    HEURIST = "heurist",
    GALADRIEL = "galadriel",
    FAL = "falai",
    GAIANET = "gaianet",
    ALI_BAILIAN = "ali_bailian",
    VOLENGINE = "volengine",
    NANOGPT = "nanogpt",
    HYPERBOLIC = "hyperbolic",
    VENICE = "venice",
}

/**
 * Represents the current state/context of a conversation
 */
export interface State {
    /** ID of user who sent current message */
    userId?: UUID;

    /** ID of agent in conversation */
    agentId?: UUID;

    /** Agent's biography */
    bio: string;

    /** Agent's background lore */
    lore: string;

    /** Message handling directions */
    messageDirections: string;

    /** Post handling directions */
    postDirections: string;

    /** Current room/conversation ID */
    roomId: UUID;

    /** Optional agent name */
    agentName?: string;

    /** Optional message sender name */
    senderName?: string;

    /** String representation of conversation actors */
    actors: string;

    /** Optional array of actor objects */
    actorsData?: Actor[];

    /** Optional string representation of goals */
    goals?: string;

    /** Optional array of goal objects */
    goalsData?: Goal[];

    /** Recent message history as string */
    recentMessages: string;

    /** Recent message objects */
    recentMessagesData: Memory[];

    /** Optional valid action names */
    actionNames?: string;

    /** Optional action descriptions */
    actions?: string;

    /** Optional action objects */
    actionsData?: Action[];

    /** Optional action examples */
    actionExamples?: string;

    /** Optional provider descriptions */
    providers?: string;

    /** Optional response content */
    responseData?: Content;

    /** Optional recent interaction objects */
    recentInteractionsData?: Memory[];

    /** Optional recent interactions string */
    recentInteractions?: string;

    /** Optional formatted conversation */
    formattedConversation?: string;

    /** Optional formatted knowledge */
    knowledge?: string;
    /** Optional knowledge data */
    knowledgeData?: KnowledgeItem[];

    /** Additional dynamic properties */
    [key: string]: unknown;
}

/**
 * Represents a stored memory/message
 */
export interface Memory {
    /** Optional unique identifier */
    id?: UUID;

    /** Associated user ID */
    userId: UUID;

    /** Associated agent ID */
    agentId: UUID;

    /** Optional creation timestamp */
    createdAt?: number;

    /** Memory content */
    content: Content;

    /** Optional embedding vector */
    embedding?: number[];

    /** Associated room ID */
    roomId: UUID;

    /** Whether memory is unique */
    unique?: boolean;

    /** Embedding similarity score */
    similarity?: number;
}

/**
 * Example message for demonstration
 */
export interface MessageExample {
    /** Associated user */
    user: string;

    /** Message content */
    content: Content;
}

/**
 * Handler function type for processing messages
 */
export type Handler = (
    runtime: IAgentRuntime,
    message: Memory,
    state?: State,
    options?: { [key: string]: unknown },
    callback?: HandlerCallback
) => Promise<unknown>;

/**
 * Callback function type for handlers
 */
export type HandlerCallback = (
    response: Content,
    files?: any
) => Promise<Memory[]>;

/**
 * Validator function type for actions/evaluators
 */
export type Validator = (
    runtime: IAgentRuntime,
    message: Memory,
    state?: State
) => Promise<boolean>;

/**
 * Represents an action the agent can perform
 */
export interface Action {
    /** Similar action descriptions */
    similes: string[];

    /** Detailed description */
    description: string;

    /** Example usages */
    examples: ActionExample[][];

    /** Handler function */
    handler: Handler;

    /** Action name */
    name: string;

    /** Validation function */
    validate: Validator;
}

/**
 * Example for evaluating agent behavior
 */
export interface EvaluationExample {
    /** Evaluation context */
    context: string;

    /** Example messages */
    messages: Array<ActionExample>;

    /** Expected outcome */
    outcome: string;
}

/**
 * Evaluator for assessing agent responses
 */
export interface Evaluator {
    /** Whether to always run */
    alwaysRun?: boolean;

    /** Detailed description */
    description: string;

    /** Similar evaluator descriptions */
    similes: string[];

    /** Example evaluations */
    examples: EvaluationExample[];

    /** Handler function */
    handler: Handler;

    /** Evaluator name */
    name: string;

    /** Validation function */
    validate: Validator;
}

/**
 * Provider for external data/services
 */
export interface Provider {
    /** Data retrieval function */
    get: (
        runtime: IAgentRuntime,
        message: Memory,
        state?: State
    ) => Promise<any>;
}

/**
 * Represents a relationship between users
 */
export interface Relationship {
    /** Unique identifier */
    id: UUID;

    /** First user ID */
    userA: UUID;

    /** Second user ID */
    userB: UUID;

    /** Primary user ID */
    userId: UUID;

    /** Associated room ID */
    roomId: UUID;

    /** Relationship status */
    status: string;

    /** Optional creation timestamp */
    createdAt?: string;
}

/**
 * Represents a user account
 */
export interface Account {
    /** Unique identifier */
    id: UUID;

    /** Display name */
    name: string;

    /** Username */
    username: string;

    /** Optional additional details */
    details?: { [key: string]: any };

    /** Optional email */
    email?: string;

    /** Optional avatar URL */
    avatarUrl?: string;
}

/**
 * Room participant with account details
 */
export interface Participant {
    /** Unique identifier */
    id: UUID;

    /** Associated account */
    account: Account;
}

/**
 * Represents a conversation room
 */
export interface Room {
    /** Unique identifier */
    id: UUID;

    /** Room participants */
    participants: Participant[];
}

/**
 * Represents a media attachment
 */
export type Media = {
    /** Unique identifier */
    id: string;

    /** Media URL */
    url: string;

    /** Media title */
    title: string;

    /** Media source */
    source: string;

    /** Media description */
    description: string;

    /** Text content */
    text: string;

    /** Content type */
    contentType?: string;
};

/**
 * Client interface for platform connections
 */
export type Client = {
    /** Start client connection */
    start: (runtime: IAgentRuntime) => Promise<unknown>;

    /** Stop client connection */
    stop: (runtime: IAgentRuntime) => Promise<unknown>;
};

/**
 * Plugin for extending agent functionality
 */
export type Plugin = {
    /** Plugin name */
    name: string;

    /** Plugin description */
    description: string;

    /** Optional actions */
    actions?: Action[];

    /** Optional providers */
    providers?: Provider[];

    /** Optional evaluators */
    evaluators?: Evaluator[];

    /** Optional services */
    services?: Service[];

    /** Optional clients */
    clients?: Client[];
};

/**
 * Available client platforms
 */
export enum Clients {
    DISCORD = "discord",
    // you can't specify this in characters
    // all characters are registered with this
    //    DIRECT = "direct",
    TWITTER = "twitter",
    TELEGRAM = "telegram",
    FARCASTER = "farcaster",
    AUTO = "auto",
    SLACK = "slack",
}
/**
 * Configuration for an agent character
 */
export type Character = {
    /** Optional unique identifier */
    id?: UUID;

    /** Character name */
    name: string;

    /** Optional username */
    username?: string;

    /** Optional system prompt */
    system?: string;

    /** Model provider to use */
    modelProvider: ModelProviderName;

    /** Image model provider to use, if different from modelProvider */
    imageModelProvider?: ModelProviderName;

    /** Optional model endpoint override */
    modelEndpointOverride?: string;

    /** Optional prompt templates */
    templates?: {
        goalsTemplate?: string;
        factsTemplate?: string;
        messageHandlerTemplate?: string;
        shouldRespondTemplate?: string;
        continueMessageHandlerTemplate?: string;
        evaluationTemplate?: string;
        twitterSearchTemplate?: string;
        twitterPostTemplate?: string;
        twitterMessageHandlerTemplate?: string;
        twitterShouldRespondTemplate?: string;
        farcasterPostTemplate?: string;
        farcasterMessageHandlerTemplate?: string;
        farcasterShouldRespondTemplate?: string;
        telegramMessageHandlerTemplate?: string;
        telegramShouldRespondTemplate?: string;
        discordVoiceHandlerTemplate?: string;
        discordShouldRespondTemplate?: string;
        discordMessageHandlerTemplate?: string;
        slackMessageHandlerTemplate?: string;
        slackShouldRespondTemplate?: string;
    };

    /** Character biography */
    bio: string | string[];

    /** Character background lore */
    lore: string[];

    /** Example messages */
    messageExamples: MessageExample[][];

    /** Example posts */
    postExamples: string[];

    /** Known topics */
    topics: string[];

    /** Character traits */
    adjectives: string[];

    /** Optional knowledge base */
    knowledge?: string[];

    /** Supported client platforms */
    clients: Clients[];

    /** Available plugins */
    plugins: Plugin[];

    /** Optional configuration */
    settings?: {
        secrets?: { [key: string]: string };
        intiface?: boolean;
        voice?: {
            model?: string; // For VITS
            url?: string; // Legacy VITS support
            elevenlabs?: {
                // New structured ElevenLabs config
                voiceId: string;
                model?: string;
                stability?: string;
                similarityBoost?: string;
                style?: string;
                useSpeakerBoost?: string;
            };
        };
        model?: string;
        embeddingModel?: string;
        chains?: {
            evm?: any[];
            solana?: any[];
            [key: string]: any[];
        };
    };

    /** Optional client-specific config */
    clientConfig?: {
        discord?: {
            shouldIgnoreBotMessages?: boolean;
            shouldIgnoreDirectMessages?: boolean;
            shouldRespondOnlyToMentions?: boolean;
            messageSimilarityThreshold?: number;
            isPartOfTeam?: boolean;
            teamAgentIds?: string[];
            teamLeaderId?: string;
            teamMemberInterestKeywords?: string[];
        };
        telegram?: {
            shouldIgnoreBotMessages?: boolean;
            shouldIgnoreDirectMessages?: boolean;
<<<<<<< HEAD
            shouldRespondOnlyToMentions?: boolean;
            shouldOnlyJoinInAllowedGroups?: boolean;
            allowedGroupIds?: string[];
=======
            messageSimilarityThreshold?: number;
            isPartOfTeam?: boolean;
            teamAgentIds?: string[];
            teamLeaderId?: string;
            teamMemberInterestKeywords?: string[];
        };
        slack?: {
            shouldIgnoreBotMessages?: boolean;
            shouldIgnoreDirectMessages?: boolean;
>>>>>>> a48d0fa1
        };
    };

    /** Writing style guides */
    style: {
        all: string[];
        chat: string[];
        post: string[];
    };

    /** Optional Twitter profile */
    twitterProfile?: {
        id: string;
        username: string;
        screenName: string;
        bio: string;
        nicknames?: string[];
    };
};

/**
 * Interface for database operations
 */
export interface IDatabaseAdapter {
    /** Database instance */
    db: any;

    /** Optional initialization */
    init(): Promise<void>;

    /** Close database connection */
    close(): Promise<void>;

    /** Get account by ID */
    getAccountById(userId: UUID): Promise<Account | null>;

    /** Create new account */
    createAccount(account: Account): Promise<boolean>;

    /** Get memories matching criteria */
    getMemories(params: {
        roomId: UUID;
        count?: number;
        unique?: boolean;
        tableName: string;
        agentId: UUID;
        start?: number;
        end?: number;
    }): Promise<Memory[]>;

    getMemoryById(id: UUID): Promise<Memory | null>;

    getMemoriesByRoomIds(params: {
        tableName: string;
        agentId: UUID;
        roomIds: UUID[];
    }): Promise<Memory[]>;

    getCachedEmbeddings(params: {
        query_table_name: string;
        query_threshold: number;
        query_input: string;
        query_field_name: string;
        query_field_sub_name: string;
        query_match_count: number;
    }): Promise<{ embedding: number[]; levenshtein_score: number }[]>;

    log(params: {
        body: { [key: string]: unknown };
        userId: UUID;
        roomId: UUID;
        type: string;
    }): Promise<void>;

    getActorDetails(params: { roomId: UUID }): Promise<Actor[]>;

    searchMemories(params: {
        tableName: string;
        agentId: UUID;
        roomId: UUID;
        embedding: number[];
        match_threshold: number;
        match_count: number;
        unique: boolean;
    }): Promise<Memory[]>;

    updateGoalStatus(params: {
        goalId: UUID;
        status: GoalStatus;
    }): Promise<void>;

    searchMemoriesByEmbedding(
        embedding: number[],
        params: {
            match_threshold?: number;
            count?: number;
            roomId?: UUID;
            agentId?: UUID;
            unique?: boolean;
            tableName: string;
        }
    ): Promise<Memory[]>;

    createMemory(
        memory: Memory,
        tableName: string,
        unique?: boolean
    ): Promise<void>;

    removeMemory(memoryId: UUID, tableName: string): Promise<void>;

    removeAllMemories(roomId: UUID, tableName: string): Promise<void>;

    countMemories(
        roomId: UUID,
        unique?: boolean,
        tableName?: string
    ): Promise<number>;

    getGoals(params: {
        agentId: UUID;
        roomId: UUID;
        userId?: UUID | null;
        onlyInProgress?: boolean;
        count?: number;
    }): Promise<Goal[]>;

    updateGoal(goal: Goal): Promise<void>;

    createGoal(goal: Goal): Promise<void>;

    removeGoal(goalId: UUID): Promise<void>;

    removeAllGoals(roomId: UUID): Promise<void>;

    getRoom(roomId: UUID): Promise<UUID | null>;

    createRoom(roomId?: UUID): Promise<UUID>;

    removeRoom(roomId: UUID): Promise<void>;

    getRoomsForParticipant(userId: UUID): Promise<UUID[]>;

    getRoomsForParticipants(userIds: UUID[]): Promise<UUID[]>;

    addParticipant(userId: UUID, roomId: UUID): Promise<boolean>;

    removeParticipant(userId: UUID, roomId: UUID): Promise<boolean>;

    getParticipantsForAccount(userId: UUID): Promise<Participant[]>;

    getParticipantsForRoom(roomId: UUID): Promise<UUID[]>;

    getParticipantUserState(
        roomId: UUID,
        userId: UUID
    ): Promise<"FOLLOWED" | "MUTED" | null>;

    setParticipantUserState(
        roomId: UUID,
        userId: UUID,
        state: "FOLLOWED" | "MUTED" | null
    ): Promise<void>;

    createRelationship(params: { userA: UUID; userB: UUID }): Promise<boolean>;

    getRelationship(params: {
        userA: UUID;
        userB: UUID;
    }): Promise<Relationship | null>;

    getRelationships(params: { userId: UUID }): Promise<Relationship[]>;
}

export interface IDatabaseCacheAdapter {
    getCache(params: {
        agentId: UUID;
        key: string;
    }): Promise<string | undefined>;

    setCache(params: {
        agentId: UUID;
        key: string;
        value: string;
    }): Promise<boolean>;

    deleteCache(params: { agentId: UUID; key: string }): Promise<boolean>;
}

export interface IMemoryManager {
    runtime: IAgentRuntime;
    tableName: string;
    constructor: Function;

    addEmbeddingToMemory(memory: Memory): Promise<Memory>;

    getMemories(opts: {
        roomId: UUID;
        count?: number;
        unique?: boolean;
        start?: number;
        end?: number;
    }): Promise<Memory[]>;

    getCachedEmbeddings(
        content: string
    ): Promise<{ embedding: number[]; levenshtein_score: number }[]>;

    getMemoryById(id: UUID): Promise<Memory | null>;
    getMemoriesByRoomIds(params: { roomIds: UUID[] }): Promise<Memory[]>;
    searchMemoriesByEmbedding(
        embedding: number[],
        opts: {
            match_threshold?: number;
            count?: number;
            roomId: UUID;
            unique?: boolean;
        }
    ): Promise<Memory[]>;

    createMemory(memory: Memory, unique?: boolean): Promise<void>;

    removeMemory(memoryId: UUID): Promise<void>;

    removeAllMemories(roomId: UUID): Promise<void>;

    countMemories(roomId: UUID, unique?: boolean): Promise<number>;
}

export type CacheOptions = {
    expires?: number;
};

export interface ICacheManager {
    get<T = unknown>(key: string): Promise<T | undefined>;
    set<T>(key: string, value: T, options?: CacheOptions): Promise<void>;
    delete(key: string): Promise<void>;
}

export abstract class Service {
    private static instance: Service | null = null;

    static get serviceType(): ServiceType {
        throw new Error("Service must implement static serviceType getter");
    }

    public static getInstance<T extends Service>(): T {
        if (!Service.instance) {
            Service.instance = new (this as any)();
        }
        return Service.instance as T;
    }

    get serviceType(): ServiceType {
        return (this.constructor as typeof Service).serviceType;
    }

    // Add abstract initialize method that must be implemented by derived classes
    abstract initialize(runtime: IAgentRuntime): Promise<void>;
}

export interface IAgentRuntime {
    // Properties
    agentId: UUID;
    serverUrl: string;
    databaseAdapter: IDatabaseAdapter;
    token: string | null;
    modelProvider: ModelProviderName;
    imageModelProvider: ModelProviderName;
    character: Character;
    providers: Provider[];
    actions: Action[];
    evaluators: Evaluator[];
    plugins: Plugin[];

    fetch?: typeof fetch | null;

    messageManager: IMemoryManager;
    descriptionManager: IMemoryManager;
    documentsManager: IMemoryManager;
    knowledgeManager: IMemoryManager;
    loreManager: IMemoryManager;

    cacheManager: ICacheManager;

    services: Map<ServiceType, Service>;
    // any could be EventEmitter
    // but I think the real solution is forthcoming as a base client interface
    clients: Record<string, any>;

    initialize(): Promise<void>;

    registerMemoryManager(manager: IMemoryManager): void;

    getMemoryManager(name: string): IMemoryManager | null;

    getService<T extends Service>(service: ServiceType): T | null;

    registerService(service: Service): void;

    getSetting(key: string): string | null;

    // Methods
    getConversationLength(): number;

    processActions(
        message: Memory,
        responses: Memory[],
        state?: State,
        callback?: HandlerCallback
    ): Promise<void>;

    evaluate(
        message: Memory,
        state?: State,
        didRespond?: boolean,
        callback?: HandlerCallback
    ): Promise<string[]>;

    ensureParticipantExists(userId: UUID, roomId: UUID): Promise<void>;

    ensureUserExists(
        userId: UUID,
        userName: string | null,
        name: string | null,
        source: string | null
    ): Promise<void>;

    registerAction(action: Action): void;

    ensureConnection(
        userId: UUID,
        roomId: UUID,
        userName?: string,
        userScreenName?: string,
        source?: string
    ): Promise<void>;

    ensureParticipantInRoom(userId: UUID, roomId: UUID): Promise<void>;

    ensureRoomExists(roomId: UUID): Promise<void>;

    composeState(
        message: Memory,
        additionalKeys?: { [key: string]: unknown }
    ): Promise<State>;

    updateRecentMessageState(state: State): Promise<State>;
}

export interface IImageDescriptionService extends Service {
    describeImage(
        imageUrl: string
    ): Promise<{ title: string; description: string }>;
}

export interface ITranscriptionService extends Service {
    transcribeAttachment(audioBuffer: ArrayBuffer): Promise<string | null>;
    transcribeAttachmentLocally(
        audioBuffer: ArrayBuffer
    ): Promise<string | null>;
    transcribe(audioBuffer: ArrayBuffer): Promise<string | null>;
    transcribeLocally(audioBuffer: ArrayBuffer): Promise<string | null>;
}

export interface IVideoService extends Service {
    isVideoUrl(url: string): boolean;
    fetchVideoInfo(url: string): Promise<Media>;
    downloadVideo(videoInfo: Media): Promise<string>;
    processVideo(url: string, runtime: IAgentRuntime): Promise<Media>;
}

export interface ITextGenerationService extends Service {
    initializeModel(): Promise<void>;
    queueMessageCompletion(
        context: string,
        temperature: number,
        stop: string[],
        frequency_penalty: number,
        presence_penalty: number,
        max_tokens: number
    ): Promise<any>;
    queueTextCompletion(
        context: string,
        temperature: number,
        stop: string[],
        frequency_penalty: number,
        presence_penalty: number,
        max_tokens: number
    ): Promise<string>;
    getEmbeddingResponse(input: string): Promise<number[] | undefined>;
}

export interface IBrowserService extends Service {
    closeBrowser(): Promise<void>;
    getPageContent(
        url: string,
        runtime: IAgentRuntime
    ): Promise<{ title: string; description: string; bodyContent: string }>;
}

export interface ISpeechService extends Service {
    getInstance(): ISpeechService;
    generate(runtime: IAgentRuntime, text: string): Promise<Readable>;
}

export interface IPdfService extends Service {
    getInstance(): IPdfService;
    convertPdfToText(pdfBuffer: Buffer): Promise<string>;
}

export interface IAwsS3Service extends Service {
    uploadFile(
        imagePath: string,
        useSignedUrl: boolean,
        expiresIn: number
    ): Promise<{
        success: boolean;
        url?: string;
        error?: string;
    }>;
    generateSignedUrl(fileName: string, expiresIn: number): Promise<string>;
}

export type SearchResult = {
    title: string;
    url: string;
    content: string;
    score: number;
    raw_content: string | null;
};

export type SearchResponse = {
    query: string;
    follow_up_questions: string[] | null;
    answer: string | null;
    images: string[];
    results: SearchResult[];
    response_time: number;
};

export enum ServiceType {
    IMAGE_DESCRIPTION = "image_description",
    TRANSCRIPTION = "transcription",
    VIDEO = "video",
    TEXT_GENERATION = "text_generation",
    BROWSER = "browser",
    SPEECH_GENERATION = "speech_generation",
    PDF = "pdf",
    INTIFACE = "intiface",
    AWS_S3 = "aws_s3",
    BUTTPLUG = "buttplug",
    SLACK = "slack",
}

export enum LoggingLevel {
    DEBUG = "debug",
    VERBOSE = "verbose",
    NONE = "none",
}

export type KnowledgeItem = {
    id: UUID;
    content: Content;
};

export interface ActionResponse {
    like: boolean;
    retweet: boolean;
    quote?: boolean;
    reply?: boolean;
}

export interface ISlackService extends Service {
    client: any;
}<|MERGE_RESOLUTION|>--- conflicted
+++ resolved
@@ -734,11 +734,9 @@
         telegram?: {
             shouldIgnoreBotMessages?: boolean;
             shouldIgnoreDirectMessages?: boolean;
-<<<<<<< HEAD
             shouldRespondOnlyToMentions?: boolean;
             shouldOnlyJoinInAllowedGroups?: boolean;
             allowedGroupIds?: string[];
-=======
             messageSimilarityThreshold?: number;
             isPartOfTeam?: boolean;
             teamAgentIds?: string[];
@@ -748,7 +746,7 @@
         slack?: {
             shouldIgnoreBotMessages?: boolean;
             shouldIgnoreDirectMessages?: boolean;
->>>>>>> a48d0fa1
+
         };
     };
 
