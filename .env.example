####################################
#### Server & DB Configurations ####
####################################

# Cache Configs
CACHE_STORE=database # Defaults to database. Other available cache store: redis and filesystem
REDIS_URL=           # Redis URL - could be a local redis instance or cloud hosted redis. Also support rediss:// URLs
PGLITE_DATA_DIR=     #../pgLite/ if selecting a directory   --- or memory:// if selecting in memory

# Eliza Port Config
SERVER_PORT=3000
VITE_SERVER_PORT=${SERVER_PORT}

# Supabase Configuration
SUPABASE_URL=
SUPABASE_ANON_KEY=

# Comma separated list of remote character urls (optional)
REMOTE_CHARACTER_URLS=

# Stores characters set by using the direct API in the data/character folder for further load when the app restarts
USE_CHARACTER_STORAGE=false

# Logging
DEFAULT_LOG_LEVEL=warn
LOG_JSON_FORMAT=false            # Print everything in logger as json; false by default

###############################
#### Client Configurations ####
###############################

# Discord Configuration
DISCORD_APPLICATION_ID=
DISCORD_API_TOKEN=        # Bot token
DISCORD_VOICE_CHANNEL_ID= # The ID of the voice channel the bot should join (optional)

# Devin Configuration
DEVIN_API_TOKEN=         # Get your API key from docs.devin.ai/tutorials/api-integration

# Farcaster Neynar Configuration
FARCASTER_FID=                # The FID associated with the account your are sending casts from
FARCASTER_NEYNAR_API_KEY=     # Neynar API key: https://neynar.com/
FARCASTER_NEYNAR_SIGNER_UUID= # Signer for the account you are sending casts from. Create a signer here: https://dev.neynar.com/app
FARCASTER_DRY_RUN=false       # Set to true if you want to run the bot without actually publishing casts
FARCASTER_POLL_INTERVAL=120   # How often (in seconds) the bot should check for farcaster interactions (replies and mentions)

# Telegram Configuration
TELEGRAM_BOT_TOKEN=

# Twitter/X Configuration
TWITTER_DRY_RUN=false
TWITTER_USERNAME= # Account username
TWITTER_PASSWORD= # Account password
TWITTER_EMAIL=    # Account email
TWITTER_2FA_SECRET=
TWITTER_POLL_INTERVAL=120   # How often (in seconds) the bot should check for interactions
TWITTER_SEARCH_ENABLE=FALSE # Enable timeline search, WARNING this greatly increases your chance of getting banned
TWITTER_TARGET_USERS=       # Comma separated list of Twitter user names to interact with
TWITTER_RETRY_LIMIT=        # Maximum retry attempts for Twitter login
TWITTER_SPACES_ENABLE=false # Enable or disable Twitter Spaces logic
# Post Interval Settings (in minutes)
POST_INTERVAL_MIN= # Default: 90
POST_INTERVAL_MAX= # Default: 180
POST_IMMEDIATELY=  # Default: false
# Twitter action processing configuration
ACTION_INTERVAL=               # Interval in minutes between action processing runs (default: 5 minutes)
ENABLE_ACTION_PROCESSING=false # Set to true to enable the action processing loop
MAX_ACTIONS_PROCESSING=1       # Maximum number of actions (e.g., retweets, likes) to process in a single cycle. Helps prevent excessive or uncontrolled actions.
ACTION_TIMELINE_TYPE=foryou    # Type of timeline to interact with. Options: "foryou" or "following". Default: "foryou"
# CONFIGURATION FOR APPROVING TWEETS BEFORE IT GETS POSTED
TWITTER_APPROVAL_DISCORD_CHANNEL_ID=  # Channel ID for the Discord bot to listen and send approval messages
TWITTER_APPROVAL_DISCORD_BOT_TOKEN=   # Discord bot token (this could be a different bot token from DISCORD_API_TOKEN)
TWITTER_APPROVAL_ENABLED=             # Enable or disable Twitter approval logic #Default is false
TWITTER_APPROVAL_CHECK_INTERVAL=60000 # Default: 60 seconds

# WhatsApp Cloud API Configuration
WHATSAPP_ACCESS_TOKEN=         # Permanent access token from Facebook Developer Console
WHATSAPP_PHONE_NUMBER_ID=      # Phone number ID from WhatsApp Business API
WHATSAPP_BUSINESS_ACCOUNT_ID=  # Business Account ID from Facebook Business Manager
WHATSAPP_WEBHOOK_VERIFY_TOKEN= # Custom string for webhook verification
WHATSAPP_API_VERSION=v17.0     # WhatsApp API version (default: v17.0)


# Simsai Specific Configuration
SIMSAI_API_KEY= # API key for SimsAI authentication
SIMSAI_AGENT_ID= # Unique identifier for the SimsAI agent
SIMSAI_USERNAME= # Username for SimsAI platform access
SIMSAI_DRY_RUN= # Set to true to test without making actual API calls

# Direct Client Setting
EXPRESS_MAX_PAYLOAD= # Default: 100kb

#######################################
#### Model Provider Configurations ####
#######################################

# OpenAI Configuration
OPENAI_API_KEY=         # OpenAI API key, starting with sk-
OPENAI_API_URL=         # OpenAI API Endpoint (optional), Default: https://api.openai.com/v1
SMALL_OPENAI_MODEL=     # Default: gpt-4o-mini
MEDIUM_OPENAI_MODEL=    # Default: gpt-4o
LARGE_OPENAI_MODEL=     # Default: gpt-4o
EMBEDDING_OPENAI_MODEL= # Default: text-embedding-3-small
IMAGE_OPENAI_MODEL=     # Default: dall-e-3
USE_OPENAI_EMBEDDING=TRUE   # Set to TRUE for OpenAI/1536, leave blank for local

# Community Plugin for OpenAI Configuration
ENABLE_OPEN_AI_COMMUNITY_PLUGIN=false
OPENAI_DEFAULT_MODEL=
OPENAI_MAX_TOKENS=
OPENAI_TEMPERATURE=




# Atoma SDK Configuration
ATOMASDK_BEARER_AUTH=           # Atoma SDK Bearer Auth token
ATOMA_API_URL=                  # Default: https://api.atoma.network/v1
SMALL_ATOMA_MODEL=              # Default: meta-llama/Llama-3.3-70B-Instruct
MEDIUM_ATOMA_MODEL=             # Default: meta-llama/Llama-3.3-70B-Instruct
LARGE_ATOMA_MODEL=              # Default: meta-llama/Llama-3.3-70B-Instruct

# Eternal AI's Decentralized Inference API
ETERNALAI_URL=
ETERNALAI_MODEL=                    # Default: "NousResearch/Hermes-3-Llama-3.1-70B-FP8"
ETERNALAI_CHAIN_ID=8453            # Default: "8453"
ETERNALAI_RPC_URL=                  # Ex: https://mainnet.base.org/
ETERNALAI_AGENT_CONTRACT_ADDRESS=   # Ex: 0xAed016e060e2fFE3092916b1650Fc558D62e1CCC
ETERNALAI_AGENT_ID=                 # Ex: 1711
ETERNALAI_API_KEY=
ETERNALAI_LOG=false #Default: false

# Hyperbolic Configuration
HYPERBOLIC_API_KEY= # Hyperbolic API Key
HYPERBOLIC_MODEL=
IMAGE_HYPERBOLIC_MODEL=  # Default: FLUX.1-dev
SMALL_HYPERBOLIC_MODEL=  # Default: meta-llama/Llama-3.2-3B-Instruct
MEDIUM_HYPERBOLIC_MODEL= # Default: meta-llama/Meta-Llama-3.1-70B-Instruct
LARGE_HYPERBOLIC_MODEL=  # Default: meta-llama/Meta-Llama-3.1-405-Instruct

# Infera Configuration
INFERA_API_KEY=      # visit api.infera.org/docs to obtain an API key under /signup_user
INFERA_MODEL=        # Default: llama3.2:latest
INFERA_SERVER_URL=   # Default: https://api.infera.org/
SMALL_INFERA_MODEL=  #Recommended: llama3.2:latest
MEDIUM_INFERA_MODEL= #Recommended: mistral-nemo:latest
LARGE_INFERA_MODEL=  #Recommended: mistral-small:latest

# Venice Configuration
VENICE_API_KEY=      # generate from venice settings
SMALL_VENICE_MODEL=  # Default: llama-3.3-70b
MEDIUM_VENICE_MODEL= # Default: llama-3.3-70b
LARGE_VENICE_MODEL=  # Default: llama-3.1-405b
IMAGE_VENICE_MODEL=  # Default: fluently-xl

# Nineteen.ai Configuration
NINETEEN_AI_API_KEY=      # Get a free api key from https://nineteen.ai/app/api
SMALL_NINETEEN_AI_MODEL=  # Default: unsloth/Llama-3.2-3B-Instruct
MEDIUM_NINETEEN_AI_MODEL= # Default: unsloth/Meta-Llama-3.1-8B-Instruct
LARGE_NINETEEN_AI_MODEL=  # Default: hugging-quants/Meta-Llama-3.1-70B-Instruct-AWQ-INT4
IMAGE_NINETEEN_AI_MODE=   # Default: dataautogpt3/ProteusV0.4-Lightning

# Akash Chat API Configuration docs: https://chatapi.akash.network/documentation
AKASH_CHAT_API_KEY=          # Get from https://chatapi.akash.network/
SMALL_AKASH_CHAT_API_MODEL=  # Default: Meta-Llama-3-2-3B-Instruct
MEDIUM_AKASH_CHAT_API_MODEL= # Default: Meta-Llama-3-3-70B-Instruct
LARGE_AKASH_CHAT_API_MODEL=  # Default: Meta-Llama-3-1-405B-Instruct-FP8

# Livepeer configuration

LIVEPEER_GATEWAY_URL=https://dream-gateway.livepeer.cloud           # Free inference gateways and docs: https://livepeer-eliza.com/
IMAGE_LIVEPEER_MODEL=           # Default: ByteDance/SDXL-Lightning
SMALL_LIVEPEER_MODEL=           # Default: meta-llama/Meta-Llama-3.1-8B-Instruct
MEDIUM_LIVEPEER_MODEL=          # Default: meta-llama/Meta-Llama-3.1-8B-Instruct
LARGE_LIVEPEER_MODEL=           # Default: meta-llama/Meta-Llama-3.1-8B-Instruct

# Speech Synthesis
ELEVENLABS_XI_API_KEY= # API key from elevenlabs

# Transcription Provider
TRANSCRIPTION_PROVIDER= # Default: local (possible values: openai, deepgram, local)

# ElevenLabs Settings
ELEVENLABS_MODEL_ID=eleven_multilingual_v2
ELEVENLABS_VOICE_ID=21m00Tcm4TlvDq8ikWAM
ELEVENLABS_VOICE_STABILITY=0.5
ELEVENLABS_VOICE_SIMILARITY_BOOST=0.9
ELEVENLABS_VOICE_STYLE=0.66
ELEVENLABS_VOICE_USE_SPEAKER_BOOST=false
ELEVENLABS_OPTIMIZE_STREAMING_LATENCY=4
ELEVENLABS_OUTPUT_FORMAT=pcm_16000

# OpenRouter Configuration
OPENROUTER_API_KEY= # OpenRouter API Key
OPENROUTER_MODEL=   # Default: uses hermes 70b/405b
SMALL_OPENROUTER_MODEL=
MEDIUM_OPENROUTER_MODEL=
LARGE_OPENROUTER_MODEL=

# REDPILL Configuration (https://docs.red-pill.ai/get-started/supported-models)
REDPILL_API_KEY= # REDPILL API Key
REDPILL_MODEL=
SMALL_REDPILL_MODEL=  # Default: gpt-4o-mini
MEDIUM_REDPILL_MODEL= # Default: gpt-4o
LARGE_REDPILL_MODEL=  # Default: gpt-4o

# Grok Configuration
GROK_API_KEY=         # GROK/xAI API Key
SMALL_GROK_MODEL=     # Default: grok-2-1212
MEDIUM_GROK_MODEL=    # Default: grok-2-1212
LARGE_GROK_MODEL=     # Default: grok-2-1212
EMBEDDING_GROK_MODEL= # Default: grok-2-1212

# Ollama Configuration
OLLAMA_SERVER_URL= # Default: localhost:11434
OLLAMA_MODEL=
USE_OLLAMA_EMBEDDING=   # Set to TRUE for OLLAMA/1024, leave blank for local
OLLAMA_EMBEDDING_MODEL= # Default: mxbai-embed-large
SMALL_OLLAMA_MODEL=     # Default: llama3.2
MEDIUM_OLLAMA_MODEL=    # Default: hermes3
LARGE_OLLAMA_MODEL=     # Default: hermes3:70b

# Google Configuration
GOOGLE_MODEL=
SMALL_GOOGLE_MODEL=     # Default: gemini-1.5-flash-latest
MEDIUM_GOOGLE_MODEL=    # Default: gemini-1.5-flash-latest
LARGE_GOOGLE_MODEL=     # Default: gemini-1.5-pro-latest
EMBEDDING_GOOGLE_MODEL= # Default: text-embedding-004

# Mistral Configuration
MISTRAL_MODEL=
SMALL_MISTRAL_MODEL=  # Default: mistral-small-latest
MEDIUM_MISTRAL_MODEL= # Default: mistral-large-latest
LARGE_MISTRAL_MODEL=  # Default: mistral-large-latest

# Groq Configuration
GROQ_API_KEY=         # Starts with gsk_
SMALL_GROQ_MODEL=     # Default: llama-3.1-8b-instant
MEDIUM_GROQ_MODEL=    # Default: llama-3.3-70b-versatile
LARGE_GROQ_MODEL=     # Default: llama-3.2-90b-vision-preview
EMBEDDING_GROQ_MODEL= # Default: llama-3.1-8b-instant

# LlamaLocal Configuration
LLAMALOCAL_PATH= # Default: "" which is the current directory in plugin-node/dist/ which gets destroyed and recreated on every build

# NanoGPT Configuration
SMALL_NANOGPT_MODEL=  # Default: gpt-4o-mini
MEDIUM_NANOGPT_MODEL= # Default: gpt-4o
LARGE_NANOGPT_MODEL=  # Default: gpt-4o

# Anthropic Configuration
ANTHROPIC_API_KEY=      # For Claude
SMALL_ANTHROPIC_MODEL=  # Default: claude-3-haiku-20240307
MEDIUM_ANTHROPIC_MODEL= # Default: claude-3-5-sonnet-20241022
LARGE_ANTHROPIC_MODEL=  # Default: claude-3-5-sonnet-20241022

# Heurist Configuration
HEURIST_API_KEY=      # Get from https://heurist.ai/dev-access
SMALL_HEURIST_MODEL=  # Default: meta-llama/llama-3-70b-instruct
MEDIUM_HEURIST_MODEL= # Default: meta-llama/llama-3-70b-instruct
LARGE_HEURIST_MODEL=  # Default: meta-llama/llama-3.3-70b-instruct
HEURIST_IMAGE_MODEL=  # Default: FLUX.1-dev
HEURIST_EMBEDDING_MODEL= # Default: BAAI/bge-large-en-v1.5
USE_HEURIST_EMBEDDING= # Set to TRUE for HEURIST embedding, leave blank for local

# Gaianet Configuration
GAIANET_MODEL=
GAIANET_SERVER_URL=
SMALL_GAIANET_MODEL=       # Default: llama3b
SMALL_GAIANET_SERVER_URL=  # Default: https://llama3b.gaia.domains/v1
MEDIUM_GAIANET_MODEL=      # Default: llama
MEDIUM_GAIANET_SERVER_URL= # Default: https://llama8b.gaia.domains/v1
LARGE_GAIANET_MODEL=       # Default: qwen72b
LARGE_GAIANET_SERVER_URL=  # Default: https://qwen72b.gaia.domains/v1
GAIANET_EMBEDDING_MODEL=
USE_GAIANET_EMBEDDING= # Set to TRUE for GAIANET/768, leave blank for local

# Volcengine Configuration
VOLENGINE_API_URL= # Volcengine API Endpoint, Default: https://open.volcengineapi.com/api/v3/
VOLENGINE_MODEL=
SMALL_VOLENGINE_MODEL=     # Default: doubao-lite-128k
MEDIUM_VOLENGINE_MODEL=    # Default: doubao-pro-128k
LARGE_VOLENGINE_MODEL=     # Default: doubao-pro-256k
VOLENGINE_EMBEDDING_MODEL= # Default: doubao-embedding

# DeepSeek Configuration
DEEPSEEK_API_KEY=      #Your DeepSeek API key
DEEPSEEK_API_URL=      # Default: https://api.deepseek.com
SMALL_DEEPSEEK_MODEL=  # Default: deepseek-chat
MEDIUM_DEEPSEEK_MODEL= # Default: deepseek-chat
LARGE_DEEPSEEK_MODEL=  # Default: deepseek-chat

# fal.ai Configuration
FAL_API_KEY=
FAL_AI_LORA_PATH=

# LetzAI Configuration
LETZAI_API_KEY= # LetzAI API Key
LETZAI_MODELS=  # list of Letzai models to add to each prompt, e.g.: "@modelname1, @modelname2"

# Galadriel Configuration
GALADRIEL_API_KEY=gal-*      # Get from https://dashboard.galadriel.com/
SMALL_GALADRIEL_MODEL=       # Default: gpt-4o-mini
MEDIUM_GALADRIEL_MODEL=      # Default: gpt-4o
LARGE_GALADRIEL_MODEL=       # Default: gpt-4o
GALADRIEL_FINE_TUNE_API_KEY= # Use an OpenAI key to use a fine-tuned model with the verified inference endpoint

# Remaining Provider Configurations
GOOGLE_GENERATIVE_AI_API_KEY= # Gemini API key
ALI_BAILIAN_API_KEY=          # Ali Bailian API Key
NANOGPT_API_KEY=              # NanoGPT API Key
TOGETHER_API_KEY=             # Together API Key

######################################
#### Crypto Plugin Configurations ####
######################################

# CoinMarketCap / CMC
COINMARKETCAP_API_KEY=

# CoinGecko
COINGECKO_API_KEY=
COINGECKO_PRO_API_KEY=

# EVM
EVM_PRIVATE_KEY=
EVM_PROVIDER_URL=

# Avalanche
AVALANCHE_PRIVATE_KEY=
AVALANCHE_PUBLIC_KEY=

# Arthera
ARTHERA_PRIVATE_KEY=

# Solana
SOLANA_PRIVATE_KEY=
SOLANA_PUBLIC_KEY=
SOLANA_CLUSTER=           # Default: devnet. Solana Cluster: 'devnet' | 'testnet' | 'mainnet-beta'
SOLANA_ADMIN_PRIVATE_KEY= # This wallet is used to verify NFTs
SOLANA_ADMIN_PUBLIC_KEY=  # This wallet is used to verify NFTs
SOLANA_VERIFY_TOKEN=      # Authentication token for calling the verification API

# Injective
INJECTIVE_PRIVATE_KEY= #
INJECTIVE_PUBLIC_KEY= #
INJECTIVE_NETWORK= #
# Fallback Wallet Configuration (deprecated)
WALLET_PRIVATE_KEY=
WALLET_PUBLIC_KEY=

BIRDEYE_API_KEY=

# Solana Configuration
SOL_ADDRESS=So11111111111111111111111111111111111111112
SLIPPAGE=1
BASE_MINT=So11111111111111111111111111111111111111112
SOLANA_RPC_URL=https://api.mainnet-beta.solana.com
HELIUS_API_KEY=

# Abstract Configuration
ABSTRACT_ADDRESS=
ABSTRACT_PRIVATE_KEY=
ABSTRACT_RPC_URL=https://api.testnet.abs.xyz

# Starknet Configuration
STARKNET_ADDRESS=
STARKNET_PRIVATE_KEY=
STARKNET_RPC_URL=

# Lens Network Configuration
LENS_ADDRESS=
LENS_PRIVATE_KEY=

# Coinbase
COINBASE_COMMERCE_KEY=              # From Coinbase developer portal
COINBASE_API_KEY=                   # From Coinbase developer portal
COINBASE_PRIVATE_KEY=               # From Coinbase developer portal
COINBASE_GENERATED_WALLET_ID=       # Not your address but the wallet ID from generating a wallet through the plugin
COINBASE_GENERATED_WALLET_HEX_SEED= # Not your address but the wallet hex seed from generating a wallet through the plugin and calling export
COINBASE_NOTIFICATION_URI=          # For webhook plugin the uri you want to send the webhook to for dummy ones use https://webhook.site

# Coinbase AgentKit
CDP_API_KEY_NAME=
CDP_API_KEY_PRIVATE_KEY=
CDP_AGENT_KIT_NETWORK=base-sepolia # Optional: Defaults to base-sepolia

# Coinbase Charity Configuration
IS_CHARITABLE=false # Set to true to enable charity donations
CHARITY_ADDRESS_BASE=0x1234567890123456789012345678901234567890
CHARITY_ADDRESS_SOL=pWvDXKu6CpbKKvKQkZvDA66hgsTB6X2AgFxksYogHLV
CHARITY_ADDRESS_ETH=0x750EF1D7a0b4Ab1c97B7A623D7917CcEb5ea779C
CHARITY_ADDRESS_ARB=0x1234567890123456789012345678901234567890
CHARITY_ADDRESS_POL=0x1234567890123456789012345678901234567890

# thirdweb
THIRDWEB_SECRET_KEY= # Create key on thirdweb developer dashboard: https://thirdweb.com/

# Conflux Configuration
CONFLUX_CORE_PRIVATE_KEY=
CONFLUX_CORE_SPACE_RPC_URL=
CONFLUX_ESPACE_PRIVATE_KEY=
CONFLUX_ESPACE_RPC_URL=
CONFLUX_MEME_CONTRACT_ADDRESS=

# ZeroG
ZEROG_INDEXER_RPC=
ZEROG_EVM_RPC=
ZEROG_PRIVATE_KEY=
ZEROG_FLOW_ADDRESS=

# IQ6900
# Load json recorded on-chain through IQ
# Inscribe your json character file here: https://elizacodein.com/

IQ_WALLET_ADDRESS=              # If you enter the wallet address used on the site, the most recently inscribed json will be loaded.
IQSOlRPC=

# Squid Router
SQUID_SDK_URL=https://apiplus.squidrouter.com # Default: https://apiplus.squidrouter.com
SQUID_INTEGRATOR_ID=                          # get integrator id through https://docs.squidrouter.com/
SQUID_EVM_ADDRESS=
SQUID_EVM_PRIVATE_KEY=
SQUID_API_THROTTLE_INTERVAL=1000 # Default: 1000; Used to throttle API calls to avoid rate limiting (in ms)

# TEE Configuration
# TEE_MODE options:
# - LOCAL: Uses simulator at localhost:8090 (for local development)
# - DOCKER: Uses simulator at host.docker.internal:8090 (for docker development)
# - PRODUCTION: No simulator, uses production endpoints
# Defaults to OFF if not specified
TEE_MODE=OFF        # LOCAL | DOCKER | PRODUCTION
WALLET_SECRET_SALT= # ONLY define if you want to use TEE Plugin, otherwise it will throw errors

# TEE Verifiable Log Configuration
VLOG= # true/false;  if you want to use TEE Verifiable Log, set this to "true"

# Galadriel Configuration
GALADRIEL_API_KEY=gal-* # Get from https://dashboard.galadriel.com/

# Venice Configuration
VENICE_API_KEY=      # generate from venice settings
SMALL_VENICE_MODEL=  # Default: llama-3.3-70b
MEDIUM_VENICE_MODEL= # Default: llama-3.3-70b
LARGE_VENICE_MODEL=  # Default: llama-3.1-405b
IMAGE_VENICE_MODEL=  # Default: fluently-xl

# Akash Chat API Configuration docs: https://chatapi.akash.network/documentation
AKASH_CHAT_API_KEY=          # Get from https://chatapi.akash.network/
SMALL_AKASH_CHAT_API_MODEL=  # Default: Meta-Llama-3-2-3B-Instruct
MEDIUM_AKASH_CHAT_API_MODEL= # Default: Meta-Llama-3-3-70B-Instruct
LARGE_AKASH_CHAT_API_MODEL=  # Default: Meta-Llama-3-1-405B-Instruct-FP8

# fal.ai Configuration
FAL_API_KEY=
FAL_AI_LORA_PATH=

# Web search API Configuration
TAVILY_API_KEY=

# WhatsApp Cloud API Configuration
WHATSAPP_ACCESS_TOKEN=         # Permanent access token from Facebook Developer Console
WHATSAPP_PHONE_NUMBER_ID=      # Phone number ID from WhatsApp Business API
WHATSAPP_BUSINESS_ACCOUNT_ID=  # Business Account ID from Facebook Business Manager
WHATSAPP_WEBHOOK_VERIFY_TOKEN= # Custom string for webhook verification
WHATSAPP_API_VERSION=v17.0     # WhatsApp API version (default: v17.0)
ENABLE_TEE_LOG=false           # Set to true to enable TEE logging, only available when running eliza in TEE

# Flow Blockchain Configuration
FLOW_ADDRESS=
FLOW_PRIVATE_KEY=  # Private key for SHA3-256 + P256 ECDSA
FLOW_NETWORK=      # Default: mainnet
FLOW_ENDPOINT_URL= # Default: https://mainnet.onflow.org

# ICP
INTERNET_COMPUTER_PRIVATE_KEY=
INTERNET_COMPUTER_ADDRESS=

#Cloudflare AI Gateway
CLOUDFLARE_GW_ENABLED=    # Set to true to enable Cloudflare AI Gateway
CLOUDFLARE_AI_ACCOUNT_ID= # Cloudflare AI Account ID - found in the Cloudflare Dashboard under AI Gateway
CLOUDFLARE_AI_GATEWAY_ID= # Cloudflare AI Gateway ID - found in the Cloudflare Dashboard under AI Gateway

# Aptos
APTOS_PRIVATE_KEY= # Aptos private key
APTOS_NETWORK=     # Must be one of mainnet, testnet

# MultiversX
MVX_PRIVATE_KEY= # Multiversx private key
MVX_NETWORK=     # must be one of mainnet, devnet, testnet

# NEAR
NEAR_WALLET_SECRET_KEY= # NEAR Wallet Secret Key
NEAR_WALLET_PUBLIC_KEY= # NEAR Wallet Public Key
NEAR_ADDRESS=
NEAR_SLIPPAGE=1
NEAR_RPC_URL=https://rpc.testnet.near.org
NEAR_NETWORK=testnet # or mainnet

# ZKsync Era Configuration
ZKSYNC_ADDRESS=
ZKSYNC_PRIVATE_KEY=

# HoldStation Wallet Configuration
HOLDSTATION_PRIVATE_KEY=

# Avail DA Configuration
AVAIL_ADDRESS=
AVAIL_SEED=
AVAIL_APP_ID=0
AVAIL_RPC_URL=wss://avail-turing.public.blastapi.io/ # (Default) Testnet: wss://avail-turing.public.blastapi.io/ | Mainnet: wss://avail-mainnet.public.blastapi.io/

# Marlin
TEE_MARLIN=                      # Set "yes" to enable the plugin
TEE_MARLIN_ATTESTATION_ENDPOINT= # Optional, default "http://127.0.0.1:1350"

# Ton
TON_PRIVATE_KEY= # Ton Mnemonic Seed Phrase Join With Empty String
TON_RPC_URL=     # ton rpc

# Sui
SUI_PRIVATE_KEY= # Sui Mnemonic Seed Phrase (`sui keytool generate ed25519`) , Also support `suiprivatekeyxxxx` (sui keytool export --key-identity 0x63)
SUI_NETWORK=     # must be one of mainnet, testnet, devnet, localnet

# Story
STORY_PRIVATE_KEY=  # Story private key
STORY_API_BASE_URL= # Story API base URL
STORY_API_KEY=      # Story API key
PINATA_JWT=         # Pinata JWT for uploading files to IPFS

# Cosmos
COSMOS_RECOVERY_PHRASE=  # 12 words recovery phrase (need to be in quotes, because of spaces)
COSMOS_AVAILABLE_CHAINS= # mantrachaintestnet2,cosmos  # Array of chains
# Cronos zkEVM
CRONOSZKEVM_ADDRESS=
CRONOSZKEVM_PRIVATE_KEY=

# Fuel Ecosystem (FuelVM)
FUEL_WALLET_PRIVATE_KEY=

# Tokenizer Settings
TOKENIZER_MODEL= # Specify the tokenizer model to be used.
TOKENIZER_TYPE=  # Options: tiktoken (for OpenAI models) or auto (AutoTokenizer from Hugging Face for non-OpenAI models). Default: tiktoken.

# Spheron
SPHERON_PRIVATE_KEY=
SPHERON_PROVIDER_PROXY_URL=
SPHERON_WALLET_ADDRESS=

# Stargaze NFT marketplace from Cosmos (You can use https://graphql.mainnet.stargaze-apis.com/graphql)
STARGAZE_ENDPOINT=

# GenLayer
GENLAYER_PRIVATE_KEY= # Private key of the GenLayer account to use for the agent in this format (0x0000000000000000000000000000000000000000000000000000000000000000)

# BNB chain
BNB_PRIVATE_KEY=            # BNB chain private key
BNB_PUBLIC_KEY=             # BNB-smart-chain public key (address)
BSC_PROVIDER_URL=           # BNB-smart-chain rpc url
OPBNB_PROVIDER_URL=         # OPBNB rpc url

####################################
#### Misc Plugin Configurations ####
####################################

# Intiface Configuration
INTIFACE_WEBSOCKET_URL=ws://localhost:12345

# API key for giphy from https://developers.giphy.com/dashboard/
GIPHY_API_KEY=

# OpenWeather
OPEN_WEATHER_API_KEY= # OpenWeather API key

#GITCOIN Passport
PASSPORT_API_KEY= #Gitcoin Passport key
PASSPORT_SCORER=  #Scorer number

# EchoChambers Configuration
ECHOCHAMBERS_API_URL=http://127.0.0.1:3333
ECHOCHAMBERS_API_KEY=testingkey0011
ECHOCHAMBERS_USERNAME=eliza
ECHOCHAMBERS_ROOMS=general #comma delimited list of rooms the agent watches
ECHOCHAMBERS_POLL_INTERVAL=60
ECHOCHAMBERS_MAX_MESSAGES=10
# How often the agent checks if it should start a conversation
ECHOCHAMBERS_CONVERSATION_STARTER_INTERVAL=300 # 5 minutes - checks rooms every 5 minutes

# How long a room must be quiet before starting a new conversation
ECHOCHAMBERS_QUIET_PERIOD=900 # 15 minutes - waits for 15 minutes of silence

# Allora
ALLORA_API_KEY=    # Allora API key, format: UP-f8db7d6558ab432ca0d92716
ALLORA_CHAIN_SLUG= # must be one of mainnet, testnet. If not specified, it will use testnet by default

# B2 Network
B2_PRIVATE_KEY= # Private key of the B2 Network account to use for the agent

# Opacity zkTLS
OPACITY_TEAM_ID=f309ac8ae8a9a14a7e62cd1a521b1c5f
OPACITY_CLOUDFLARE_NAME=eigen-test
OPACITY_PROVER_URL=https://opacity-ai-zktls-demo.vercel.app

# AWS S3 Configuration Settings for File Upload
AWS_ACCESS_KEY_ID=
AWS_SECRET_ACCESS_KEY=
AWS_REGION=
AWS_S3_BUCKET=
AWS_S3_UPLOAD_PATH=
AWS_S3_ENDPOINT=
AWS_S3_SSL_ENABLED=
AWS_S3_FORCE_PATH_STYLE=


# Deepgram
DEEPGRAM_API_KEY=

# Verifiable Inference Configuration
VERIFIABLE_INFERENCE_ENABLED=false    # Set to false to disable verifiable inference
VERIFIABLE_INFERENCE_PROVIDER=opacity # Options: opacity

# Qdrant
# URL of your Qdrant instance (e.g., https://your-instance.qdrant.tech)
QDRANT_URL=
# API key for authentication (optional for local instances)
QDRANT_KEY=
# Qdrant service port (default: 443 for cloud, typically 6333 for local)
QDRANT_PORT=443
# Vector size matching your embedding model (default: 1536 for OpenAI embeddings)
QDRANT_VECTOR_SIZE=1536

# Autonome Configuration
AUTONOME_JWT_TOKEN=
AUTONOME_RPC=https://wizard-bff-rpc.alt.technology/v1/bff/aaa/apps

####################################
#### Akash Network Configuration ####
####################################
AKASH_ENV=mainnet
AKASH_NET=https://raw.githubusercontent.com/ovrclk/net/master/mainnet
RPC_ENDPOINT=https://rpc.akashnet.net:443
AKASH_GAS_PRICES=0.025uakt
AKASH_GAS_ADJUSTMENT=1.5
AKASH_KEYRING_BACKEND=os
AKASH_FROM=default
AKASH_FEES=20000uakt
AKASH_DEPOSIT=500000uakt
AKASH_MNEMONIC=
AKASH_WALLET_ADDRESS=
# Akash Pricing API
AKASH_PRICING_API_URL=https://console-api.akash.network/v1/pricing
# Default values # 1 CPU = 1000 1GB = 1000000000 1GB = 1000000000
AKASH_DEFAULT_CPU=1000
AKASH_DEFAULT_MEMORY=1000000000
AKASH_DEFAULT_STORAGE=1000000000
AKASH_SDL=example.sdl.yml
# Close deployment
# Close all deployments = closeAll
# Close a single deployment = dseq and add the value in AKASH_CLOSE_DSEQ
AKASH_CLOSE_DEP=closeAll
AKASH_CLOSE_DSEQ=19729929
# Provider Info we added one to check you will have to pass this into the action
AKASH_PROVIDER_INFO=akash1ccktptfkvdc67msasmesuy5m7gpc76z75kukpz
# Deployment Status
# AKASH_DEP_STATUS = dseq or param_passed when you are building you wil pass the dseq dinamically to test you
# you can pass the dseq using AKASH_DEP_DSEQ 19729929 is an example of a dseq we test while build.
AKASH_DEP_STATUS=dseq
AKASH_DEP_DSEQ=19729929
# Gas Estimation Options: close, create, or update
# qseq is required when operation is "close" 19729929 is an example of a dseq we test while build.
AKASH_GAS_OPERATION=close
AKASH_GAS_DSEQ=19729929
# Manifest
# Values: "auto" | "manual" | "validate_only" Default: "auto"
AKASH_MANIFEST_MODE=auto
# Default: Will use the SDL directory
AKASH_MANIFEST_PATH=
# Values: "strict" | "lenient" | "none" - Default: "strict"
AKASH_MANIFEST_VALIDATION_LEVEL=strict
# Quai Network Ecosystem
QUAI_PRIVATE_KEY=
QUAI_RPC_URL=https://rpc.quai.network

# Chainbase
CHAINBASE_API_KEY=demo # demo is a free tier key

# 0x
ZERO_EX_API_KEY=
ALCHEMY_HTTP_TRANSPORT_URL=

# Instagram Configuration
INSTAGRAM_DRY_RUN=false
INSTAGRAM_USERNAME=               # Account username
INSTAGRAM_PASSWORD=               # Account password
INSTAGRAM_APP_ID=                 # Instagram App ID is required
INSTAGRAM_APP_SECRET=             # Instagram App Secret is required
INSTAGRAM_BUSINESS_ACCOUNT_ID=    # Optional Business Account ID for additional features
INSTAGRAM_POST_INTERVAL_MIN=60    # Default: 60 minutes
INSTAGRAM_POST_INTERVAL_MAX=120   # Default: 120 minutes
INSTAGRAM_ENABLE_ACTION_PROCESSING=false  # Enable/disable action processing
INSTAGRAM_ACTION_INTERVAL=5       # Interval between actions in minutes
INSTAGRAM_MAX_ACTIONS=1          # Maximum number of actions to process at once

####################################
#### Pyth Plugin Configuration ####
####################################
# Network Environment (mainnet or testnet)git
PYTH_NETWORK_ENV=mainnet

# Mainnet Network Configuration
PYTH_MAINNET_HERMES_URL=https://hermes.pyth.network
PYTH_MAINNET_WSS_URL=wss://hermes.pyth.network/ws
PYTH_MAINNET_PYTHNET_URL=https://pythnet.rpcpool.com
PYTH_MAINNET_CONTRACT_REGISTRY=https://pyth.network/developers/price-feed-ids
PYTH_MAINNET_PROGRAM_KEY=

# Testnet Network Configuration
PYTH_TESTNET_HERMES_URL=https://hermes.pyth.network
PYTH_TESTNET_WSS_URL=wss://hermes.pyth.network/ws
PYTH_TESTNET_PYTHNET_URL=https://pythnet.rpcpool.com
PYTH_TESTNET_CONTRACT_REGISTRY=https://pyth.network/developers/price-feed-ids#testnet
PYTH_TESTNET_PROGRAM_KEY=

# Connection Settings
PYTH_MAX_RETRIES=3
PYTH_RETRY_DELAY=1000
PYTH_TIMEOUT=5000
PYTH_GRANULAR_LOG=true
PYTH_LOG_LEVEL=debug
PYTH_LOG_LEVEL=info

# Runtime Settings
RUNTIME_CHECK_MODE=false

# Pyth Price Streaming and test ID
PYTH_ENABLE_PRICE_STREAMING=true
PYTH_MAX_PRICE_STREAMS=2
PYTH_TEST_ID01=0xe62df6c8b4a85fe1a67db44dc12de5db330f7ac66b72dc658afedf0f4a415b43
PYTH_TEST_ID02=0xff61491a931112ddf1bd8147cd1b641375f79f5825126d665480874634fd0ace

# Router Nitro EVM Configuration
ROUTER_NITRO_EVM_ADDRESS=
ROUTER_NITRO_EVM_PRIVATE_KEY=

# OriginTrail DKG
DKG_ENVIRONMENT=""
# Values: "development", "testnet", "mainnet"
DKG_HOSTNAME=""
DKG_PORT="8900"
DKG_PUBLIC_KEY=""
DKG_PRIVATE_KEY=""
DKG_BLOCKCHAIN_NAME=""
# Values: (mainnet) "base:8453", "gnosis:100", "otp:2043" (testnet) "base:84532", "gnosis:10200", "otp:20430"

# Initia Plugin Configuration
INITIA_PRIVATE_KEY=  # Your Initia wallet private key
INITIA_NODE_URL=  # Initia node URL (default: testnet)
INITIA_CHAIN_ID=initia-test  # Chain ID (default: testnet)

# ####################################
# #### NVIDIA Configuration ##########
# ####################################
NVIDIA_NIM_ENV=production
NVIDIA_NIM_SPASH=false
# Api Keys
NVIDIA_NIM_API_KEY=
NVIDIA_NGC_API_KEY=
NVIDIA_NIM_MAX_RETRIES=3
NVIDIA_NIM_RETRY_DELAY=1000
NVIDIA_NIM_TIMEOUT=5000
# Logging Configuration
NVIDIA_GRANULAR_LOG=true
NVIDIA_LOG_LEVEL=debug
# NVIDIA Off-topic system and user configuration
NVIDIA_OFFTOPIC_SYSTEM=
NVIDIA_OFFTOPIC_USER=
# NVIDIA Cosmos Model Configuration
NVIDIA_NIM_BASE_VISION_URL=https://ai.api.nvidia.com/v1/vlm
NVIDIA_COSMOS_MODEL=nvidia/cosmos-nemotron-34b
NVIDIA_COSMOS_INVOKE_URL=https://ai.api.nvidia.com/v1/vlm/nvidia/cosmos-nemotron-34b
NVIDIA_COSMOS_ASSET_URL=https://api.nvcf.nvidia.com/v2/nvcf/assets
NVIDIA_COSMOS_MAX_TOKENS=1000

# Email Plugin Configuration

# Outgoing Email Settings (SMTP/Gmail)
EMAIL_OUTGOING_SERVICE=smtp    # Use "smtp" or "gmail"
EMAIL_OUTGOING_HOST=smtp.example.com    # Required for SMTP only
EMAIL_OUTGOING_PORT=465    # Default 465 for secure SMTP, 587 for TLS
EMAIL_OUTGOING_USER=
EMAIL_OUTGOING_PASS=  # For Gmail, use App Password

# Incoming Email Settings (IMAP)
EMAIL_INCOMING_SERVICE=imap
EMAIL_INCOMING_HOST=imap.example.com
EMAIL_INCOMING_PORT=993    # Default port for secure IMAP
EMAIL_INCOMING_USER=
EMAIL_INCOMING_PASS=


# Omniflix
OMNIFLIX_API_URL=                    # https://rest.omniflix.network
OMNIFLIX_MNEMONIC=                   # your mnemonic 12 words or 24 words
OMNIFLIX_RPC_ENDPOINT=               # https://rpc.omniflix.network
OMNIFLIX_PRIVATE_KEY=                 # your private key

# Suno AI Music Generation
SUNO_API_KEY=

# Udio AI Music Generation
UDIO_AUTH_TOKEN=

# ####################################
# #### Hyperbolic Configuration   ####
# ####################################
HYPERBOLIC_ENV=production
HYPERBOLIC_API_KEY=
HYPERBOLIC_GRANULAR_LOG=true
HYPERBOLIC_SPASH=true
HYPERBOLIC_LOG_LEVEL=debug

<<<<<<< HEAD
# Mina Settings
MINA_PRIVATE_KEY=
MINA_NETWORK=devnet
=======
# Football Plugin Configuration
FOOTBALL_API_KEY=                   # API key from Football-Data.org (https://www.football-data.org/)
>>>>>>> c0529a07
<|MERGE_RESOLUTION|>--- conflicted
+++ resolved
@@ -819,11 +819,9 @@
 HYPERBOLIC_SPASH=true
 HYPERBOLIC_LOG_LEVEL=debug
 
-<<<<<<< HEAD
+# Football Plugin Configuration
+FOOTBALL_API_KEY=                   # API key from Football-Data.org (https://www.football-data.org/)
+
 # Mina Settings
 MINA_PRIVATE_KEY=
-MINA_NETWORK=devnet
-=======
-# Football Plugin Configuration
-FOOTBALL_API_KEY=                   # API key from Football-Data.org (https://www.football-data.org/)
->>>>>>> c0529a07
+MINA_NETWORK=devnet