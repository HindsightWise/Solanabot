####################################
#### Server & DB Configurations ####
####################################

# Cache Configs
CACHE_STORE=database # Defaults to database. Other available cache store: redis and filesystem
REDIS_URL=           # Redis URL - could be a local redis instance or cloud hosted redis. Also support rediss:// URLs
PGLITE_DATA_DIR=     #../pgLite/ if selecting a directory   --- or memory:// if selecting in memory

# Eliza Port Config
SERVER_PORT=3000
VITE_SERVER_PORT=${SERVER_PORT}

# Supabase Configuration
SUPABASE_URL=
SUPABASE_ANON_KEY=

# Comma separated list of remote character urls (optional)
REMOTE_CHARACTER_URLS=

# Stores characters set by using the direct API in the data/character folder for further load when the app restarts
USE_CHARACTER_STORAGE=false

# Logging
DEFAULT_LOG_LEVEL=warn
LOG_JSON_FORMAT=false            # Print everything in logger as json; false by default

###############################
#### Client Configurations ####
###############################

# Discord Configuration
DISCORD_APPLICATION_ID=
DISCORD_API_TOKEN=        # Bot token
DISCORD_VOICE_CHANNEL_ID= # The ID of the voice channel the bot should join (optional)

# Devin Configuration
DEVIN_API_TOKEN=         # Get your API key from docs.devin.ai/tutorials/api-integration

# Farcaster Neynar Configuration
FARCASTER_FID=                # The FID associated with the account your are sending casts from
FARCASTER_NEYNAR_API_KEY=     # Neynar API key: https://neynar.com/
FARCASTER_NEYNAR_SIGNER_UUID= # Signer for the account you are sending casts from. Create a signer here: https://dev.neynar.com/app
FARCASTER_DRY_RUN=false       # Set to true if you want to run the bot without actually publishing casts
FARCASTER_POLL_INTERVAL=120   # How often (in seconds) the bot should check for farcaster interactions (replies and mentions)

# Telegram Configuration
TELEGRAM_BOT_TOKEN=

# Twitter/X Configuration
TWITTER_DRY_RUN=false
TWITTER_USERNAME= # Account username
TWITTER_PASSWORD= # Account password
TWITTER_EMAIL=    # Account email
TWITTER_2FA_SECRET=
TWITTER_POLL_INTERVAL=120   # How often (in seconds) the bot should check for interactions
TWITTER_SEARCH_ENABLE=FALSE # Enable timeline search, WARNING this greatly increases your chance of getting banned
TWITTER_TARGET_USERS=       # Comma separated list of Twitter user names to interact with
TWITTER_RETRY_LIMIT=        # Maximum retry attempts for Twitter login
TWITTER_SPACES_ENABLE=false # Enable or disable Twitter Spaces logic
# Post Interval Settings (in minutes)
POST_INTERVAL_MIN= # Default: 90
POST_INTERVAL_MAX= # Default: 180
POST_IMMEDIATELY=  # Default: false
# Twitter action processing configuration
ACTION_INTERVAL=               # Interval in minutes between action processing runs (default: 5 minutes)
ENABLE_ACTION_PROCESSING=false # Set to true to enable the action processing loop
MAX_ACTIONS_PROCESSING=1       # Maximum number of actions (e.g., retweets, likes) to process in a single cycle. Helps prevent excessive or uncontrolled actions.
ACTION_TIMELINE_TYPE=foryou    # Type of timeline to interact with. Options: "foryou" or "following". Default: "foryou"
# CONFIGURATION FOR APPROVING TWEETS BEFORE IT GETS POSTED
TWITTER_APPROVAL_DISCORD_CHANNEL_ID=  # Channel ID for the Discord bot to listen and send approval messages
TWITTER_APPROVAL_DISCORD_BOT_TOKEN=   # Discord bot token (this could be a different bot token from DISCORD_API_TOKEN)
TWITTER_APPROVAL_ENABLED=             # Enable or disable Twitter approval logic #Default is false
TWITTER_APPROVAL_CHECK_INTERVAL=60000 # Default: 60 seconds

# WhatsApp Cloud API Configuration
WHATSAPP_ACCESS_TOKEN=         # Permanent access token from Facebook Developer Console
WHATSAPP_PHONE_NUMBER_ID=      # Phone number ID from WhatsApp Business API
WHATSAPP_BUSINESS_ACCOUNT_ID=  # Business Account ID from Facebook Business Manager
WHATSAPP_WEBHOOK_VERIFY_TOKEN= # Custom string for webhook verification
WHATSAPP_API_VERSION=v17.0     # WhatsApp API version (default: v17.0)


# Simsai Specific Configuration
SIMSAI_API_KEY= # API key for SimsAI authentication
SIMSAI_AGENT_ID= # Unique identifier for the SimsAI agent
SIMSAI_USERNAME= # Username for SimsAI platform access
SIMSAI_DRY_RUN= # Set to true to test without making actual API calls

# Direct Client Setting
EXPRESS_MAX_PAYLOAD= # Default: 100kb

#######################################
#### Model Provider Configurations ####
#######################################

# OpenAI Configuration
OPENAI_API_KEY=         # OpenAI API key, starting with sk-
OPENAI_API_URL=         # OpenAI API Endpoint (optional), Default: https://api.openai.com/v1
SMALL_OPENAI_MODEL=     # Default: gpt-4o-mini
MEDIUM_OPENAI_MODEL=    # Default: gpt-4o
LARGE_OPENAI_MODEL=     # Default: gpt-4o
EMBEDDING_OPENAI_MODEL= # Default: text-embedding-3-small
IMAGE_OPENAI_MODEL=     # Default: dall-e-3
USE_OPENAI_EMBEDDING=TRUE   # Set to TRUE for OpenAI/1536, leave blank for local

# Community Plugin for OpenAI Configuration
ENABLE_OPEN_AI_COMMUNITY_PLUGIN=false
OPENAI_DEFAULT_MODEL=
OPENAI_MAX_TOKENS=
OPENAI_TEMPERATURE=




# Atoma SDK Configuration
ATOMASDK_BEARER_AUTH=           # Atoma SDK Bearer Auth token
ATOMA_API_URL=                  # Default: https://api.atoma.network/v1
SMALL_ATOMA_MODEL=              # Default: meta-llama/Llama-3.3-70B-Instruct
MEDIUM_ATOMA_MODEL=             # Default: meta-llama/Llama-3.3-70B-Instruct
LARGE_ATOMA_MODEL=              # Default: meta-llama/Llama-3.3-70B-Instruct

# Eternal AI's Decentralized Inference API
ETERNALAI_URL=
ETERNALAI_MODEL=                    # Default: "NousResearch/Hermes-3-Llama-3.1-70B-FP8"
ETERNALAI_CHAIN_ID=8453            # Default: "8453"
ETERNALAI_RPC_URL=                  # Ex: https://mainnet.base.org/
ETERNALAI_AGENT_CONTRACT_ADDRESS=   # Ex: 0xAed016e060e2fFE3092916b1650Fc558D62e1CCC
ETERNALAI_AGENT_ID=                 # Ex: 1711
ETERNALAI_API_KEY=
ETERNALAI_LOG=false #Default: false

# Hyperbolic Configuration
HYPERBOLIC_API_KEY= # Hyperbolic API Key
HYPERBOLIC_MODEL=
IMAGE_HYPERBOLIC_MODEL=  # Default: FLUX.1-dev
SMALL_HYPERBOLIC_MODEL=  # Default: meta-llama/Llama-3.2-3B-Instruct
MEDIUM_HYPERBOLIC_MODEL= # Default: meta-llama/Meta-Llama-3.1-70B-Instruct
LARGE_HYPERBOLIC_MODEL=  # Default: meta-llama/Meta-Llama-3.1-405-Instruct

# Infera Configuration
INFERA_API_KEY=      # visit api.infera.org/docs to obtain an API key under /signup_user
INFERA_MODEL=        # Default: llama3.2:latest
INFERA_SERVER_URL=   # Default: https://api.infera.org/
SMALL_INFERA_MODEL=  #Recommended: llama3.2:latest
MEDIUM_INFERA_MODEL= #Recommended: mistral-nemo:latest
LARGE_INFERA_MODEL=  #Recommended: mistral-small:latest

# Venice Configuration
VENICE_API_KEY=      # generate from venice settings
SMALL_VENICE_MODEL=  # Default: llama-3.3-70b
MEDIUM_VENICE_MODEL= # Default: llama-3.3-70b
LARGE_VENICE_MODEL=  # Default: llama-3.1-405b
IMAGE_VENICE_MODEL=  # Default: fluently-xl

# Nineteen.ai Configuration
NINETEEN_AI_API_KEY=      # Get a free api key from https://nineteen.ai/app/api
SMALL_NINETEEN_AI_MODEL=  # Default: unsloth/Llama-3.2-3B-Instruct
MEDIUM_NINETEEN_AI_MODEL= # Default: unsloth/Meta-Llama-3.1-8B-Instruct
LARGE_NINETEEN_AI_MODEL=  # Default: hugging-quants/Meta-Llama-3.1-70B-Instruct-AWQ-INT4
IMAGE_NINETEEN_AI_MODE=   # Default: dataautogpt3/ProteusV0.4-Lightning

# Akash Chat API Configuration docs: https://chatapi.akash.network/documentation
AKASH_CHAT_API_KEY=          # Get from https://chatapi.akash.network/
SMALL_AKASH_CHAT_API_MODEL=  # Default: Meta-Llama-3-2-3B-Instruct
MEDIUM_AKASH_CHAT_API_MODEL= # Default: Meta-Llama-3-3-70B-Instruct
LARGE_AKASH_CHAT_API_MODEL=  # Default: Meta-Llama-3-1-405B-Instruct-FP8

# Livepeer configuration

LIVEPEER_GATEWAY_URL=https://dream-gateway.livepeer.cloud           # Free inference gateways and docs: https://livepeer-eliza.com/
IMAGE_LIVEPEER_MODEL=           # Default: ByteDance/SDXL-Lightning
SMALL_LIVEPEER_MODEL=           # Default: meta-llama/Meta-Llama-3.1-8B-Instruct
MEDIUM_LIVEPEER_MODEL=          # Default: meta-llama/Meta-Llama-3.1-8B-Instruct
LARGE_LIVEPEER_MODEL=           # Default: meta-llama/Meta-Llama-3.1-8B-Instruct

# Speech Synthesis
ELEVENLABS_XI_API_KEY= # API key from elevenlabs

# Transcription Provider
TRANSCRIPTION_PROVIDER= # Default: local (possible values: openai, deepgram, local)

# ElevenLabs Settings
ELEVENLABS_MODEL_ID=eleven_multilingual_v2
ELEVENLABS_VOICE_ID=21m00Tcm4TlvDq8ikWAM
ELEVENLABS_VOICE_STABILITY=0.5
ELEVENLABS_VOICE_SIMILARITY_BOOST=0.9
ELEVENLABS_VOICE_STYLE=0.66
ELEVENLABS_VOICE_USE_SPEAKER_BOOST=false
ELEVENLABS_OPTIMIZE_STREAMING_LATENCY=4
ELEVENLABS_OUTPUT_FORMAT=pcm_16000

# OpenRouter Configuration
OPENROUTER_API_KEY= # OpenRouter API Key
OPENROUTER_MODEL=   # Default: uses hermes 70b/405b
SMALL_OPENROUTER_MODEL=
MEDIUM_OPENROUTER_MODEL=
LARGE_OPENROUTER_MODEL=

# REDPILL Configuration (https://docs.red-pill.ai/get-started/supported-models)
REDPILL_API_KEY= # REDPILL API Key
REDPILL_MODEL=
SMALL_REDPILL_MODEL=  # Default: gpt-4o-mini
MEDIUM_REDPILL_MODEL= # Default: gpt-4o
LARGE_REDPILL_MODEL=  # Default: gpt-4o

# Grok Configuration
GROK_API_KEY=         # GROK/xAI API Key
SMALL_GROK_MODEL=     # Default: grok-2-1212
MEDIUM_GROK_MODEL=    # Default: grok-2-1212
LARGE_GROK_MODEL=     # Default: grok-2-1212
EMBEDDING_GROK_MODEL= # Default: grok-2-1212

# Ollama Configuration
OLLAMA_SERVER_URL= # Default: localhost:11434
OLLAMA_MODEL=
USE_OLLAMA_EMBEDDING=   # Set to TRUE for OLLAMA/1024, leave blank for local
OLLAMA_EMBEDDING_MODEL= # Default: mxbai-embed-large
SMALL_OLLAMA_MODEL=     # Default: llama3.2
MEDIUM_OLLAMA_MODEL=    # Default: hermes3
LARGE_OLLAMA_MODEL=     # Default: hermes3:70b

# Google Configuration
GOOGLE_MODEL=
SMALL_GOOGLE_MODEL=     # Default: gemini-1.5-flash-latest
MEDIUM_GOOGLE_MODEL=    # Default: gemini-1.5-flash-latest
LARGE_GOOGLE_MODEL=     # Default: gemini-1.5-pro-latest
EMBEDDING_GOOGLE_MODEL= # Default: text-embedding-004

# Mistral Configuration
MISTRAL_MODEL=
SMALL_MISTRAL_MODEL=  # Default: mistral-small-latest
MEDIUM_MISTRAL_MODEL= # Default: mistral-large-latest
LARGE_MISTRAL_MODEL=  # Default: mistral-large-latest

# Groq Configuration
GROQ_API_KEY=         # Starts with gsk_
SMALL_GROQ_MODEL=     # Default: llama-3.1-8b-instant
MEDIUM_GROQ_MODEL=    # Default: llama-3.3-70b-versatile
LARGE_GROQ_MODEL=     # Default: llama-3.2-90b-vision-preview
EMBEDDING_GROQ_MODEL= # Default: llama-3.1-8b-instant

# LlamaLocal Configuration
LLAMALOCAL_PATH= # Default: "" which is the current directory in plugin-node/dist/ which gets destroyed and recreated on every build

# NanoGPT Configuration
SMALL_NANOGPT_MODEL=  # Default: gpt-4o-mini
MEDIUM_NANOGPT_MODEL= # Default: gpt-4o
LARGE_NANOGPT_MODEL=  # Default: gpt-4o

# Anthropic Configuration
ANTHROPIC_API_KEY=      # For Claude
SMALL_ANTHROPIC_MODEL=  # Default: claude-3-haiku-20240307
MEDIUM_ANTHROPIC_MODEL= # Default: claude-3-5-sonnet-20241022
LARGE_ANTHROPIC_MODEL=  # Default: claude-3-5-sonnet-20241022

# Heurist Configuration
HEURIST_API_KEY=      # Get from https://heurist.ai/dev-access
SMALL_HEURIST_MODEL=  # Default: meta-llama/llama-3-70b-instruct
MEDIUM_HEURIST_MODEL= # Default: meta-llama/llama-3-70b-instruct
LARGE_HEURIST_MODEL=  # Default: meta-llama/llama-3.3-70b-instruct
HEURIST_IMAGE_MODEL=  # Default: FLUX.1-dev
HEURIST_EMBEDDING_MODEL= # Default: BAAI/bge-large-en-v1.5
USE_HEURIST_EMBEDDING= # Set to TRUE for HEURIST embedding, leave blank for local

# Gaianet Configuration
GAIANET_MODEL=
GAIANET_SERVER_URL=
SMALL_GAIANET_MODEL=       # Default: llama3b
SMALL_GAIANET_SERVER_URL=  # Default: https://llama3b.gaia.domains/v1
MEDIUM_GAIANET_MODEL=      # Default: llama
MEDIUM_GAIANET_SERVER_URL= # Default: https://llama8b.gaia.domains/v1
LARGE_GAIANET_MODEL=       # Default: qwen72b
LARGE_GAIANET_SERVER_URL=  # Default: https://qwen72b.gaia.domains/v1
GAIANET_EMBEDDING_MODEL=
USE_GAIANET_EMBEDDING= # Set to TRUE for GAIANET/768, leave blank for local

# Volcengine Configuration
VOLENGINE_API_URL= # Volcengine API Endpoint, Default: https://open.volcengineapi.com/api/v3/
VOLENGINE_MODEL=
SMALL_VOLENGINE_MODEL=     # Default: doubao-lite-128k
MEDIUM_VOLENGINE_MODEL=    # Default: doubao-pro-128k
LARGE_VOLENGINE_MODEL=     # Default: doubao-pro-256k
VOLENGINE_EMBEDDING_MODEL= # Default: doubao-embedding

# DeepSeek Configuration
DEEPSEEK_API_KEY=      #Your DeepSeek API key
DEEPSEEK_API_URL=      # Default: https://api.deepseek.com
SMALL_DEEPSEEK_MODEL=  # Default: deepseek-chat
MEDIUM_DEEPSEEK_MODEL= # Default: deepseek-chat
LARGE_DEEPSEEK_MODEL=  # Default: deepseek-chat

# fal.ai Configuration
FAL_API_KEY=
FAL_AI_LORA_PATH=

# LetzAI Configuration
LETZAI_API_KEY= # LetzAI API Key
LETZAI_MODELS=  # list of Letzai models to add to each prompt, e.g.: "@modelname1, @modelname2"

# Galadriel Configuration
GALADRIEL_API_KEY=gal-*      # Get from https://dashboard.galadriel.com/
SMALL_GALADRIEL_MODEL=       # Default: gpt-4o-mini
MEDIUM_GALADRIEL_MODEL=      # Default: gpt-4o
LARGE_GALADRIEL_MODEL=       # Default: gpt-4o
GALADRIEL_FINE_TUNE_API_KEY= # Use an OpenAI key to use a fine-tuned model with the verified inference endpoint

# Remaining Provider Configurations
GOOGLE_GENERATIVE_AI_API_KEY= # Gemini API key
ALI_BAILIAN_API_KEY=          # Ali Bailian API Key
NANOGPT_API_KEY=              # NanoGPT API Key
TOGETHER_API_KEY=             # Together API Key

######################################
#### Crypto Plugin Configurations ####
######################################

# CoinMarketCap / CMC
COINMARKETCAP_API_KEY=

# CoinGecko
COINGECKO_API_KEY=
COINGECKO_PRO_API_KEY=

# EVM
EVM_PRIVATE_KEY=
EVM_PROVIDER_URL=

# Avalanche
AVALANCHE_PRIVATE_KEY=
AVALANCHE_PUBLIC_KEY=

# Arthera
ARTHERA_PRIVATE_KEY=

# Solana
SOLANA_PRIVATE_KEY=
SOLANA_PUBLIC_KEY=
SOLANA_CLUSTER=           # Default: devnet. Solana Cluster: 'devnet' | 'testnet' | 'mainnet-beta'
SOLANA_ADMIN_PRIVATE_KEY= # This wallet is used to verify NFTs
SOLANA_ADMIN_PUBLIC_KEY=  # This wallet is used to verify NFTs
SOLANA_VERIFY_TOKEN=      # Authentication token for calling the verification API

# Injective
INJECTIVE_PRIVATE_KEY= #
INJECTIVE_PUBLIC_KEY= #
INJECTIVE_NETWORK= #
# Fallback Wallet Configuration (deprecated)
WALLET_PRIVATE_KEY=
WALLET_PUBLIC_KEY=

BIRDEYE_API_KEY=

# Solana Configuration
SOL_ADDRESS=So11111111111111111111111111111111111111112
SLIPPAGE=1
BASE_MINT=So11111111111111111111111111111111111111112
SOLANA_RPC_URL=https://api.mainnet-beta.solana.com
HELIUS_API_KEY=

# Abstract Configuration
ABSTRACT_ADDRESS=
ABSTRACT_PRIVATE_KEY=
ABSTRACT_RPC_URL=https://api.testnet.abs.xyz

# Starknet Configuration
STARKNET_ADDRESS=
STARKNET_PRIVATE_KEY=
STARKNET_RPC_URL=

# Lens Network Configuration
LENS_ADDRESS=
LENS_PRIVATE_KEY=

# Coinbase
COINBASE_COMMERCE_KEY=              # From Coinbase developer portal
COINBASE_API_KEY=                   # From Coinbase developer portal
COINBASE_PRIVATE_KEY=               # From Coinbase developer portal
COINBASE_GENERATED_WALLET_ID=       # Not your address but the wallet ID from generating a wallet through the plugin
COINBASE_GENERATED_WALLET_HEX_SEED= # Not your address but the wallet hex seed from generating a wallet through the plugin and calling export
COINBASE_NOTIFICATION_URI=          # For webhook plugin the uri you want to send the webhook to for dummy ones use https://webhook.site

# Coinbase AgentKit
CDP_API_KEY_NAME=
CDP_API_KEY_PRIVATE_KEY=
CDP_AGENT_KIT_NETWORK=base-sepolia # Optional: Defaults to base-sepolia

# Coinbase Charity Configuration
IS_CHARITABLE=false # Set to true to enable charity donations
CHARITY_ADDRESS_BASE=0x1234567890123456789012345678901234567890
CHARITY_ADDRESS_SOL=pWvDXKu6CpbKKvKQkZvDA66hgsTB6X2AgFxksYogHLV
CHARITY_ADDRESS_ETH=0x750EF1D7a0b4Ab1c97B7A623D7917CcEb5ea779C
CHARITY_ADDRESS_ARB=0x1234567890123456789012345678901234567890
CHARITY_ADDRESS_POL=0x1234567890123456789012345678901234567890

# thirdweb
THIRDWEB_SECRET_KEY= # Create key on thirdweb developer dashboard: https://thirdweb.com/

# Conflux Configuration
CONFLUX_CORE_PRIVATE_KEY=
CONFLUX_CORE_SPACE_RPC_URL=
CONFLUX_ESPACE_PRIVATE_KEY=
CONFLUX_ESPACE_RPC_URL=
CONFLUX_MEME_CONTRACT_ADDRESS=

# ZeroG
ZEROG_INDEXER_RPC=
ZEROG_EVM_RPC=
ZEROG_PRIVATE_KEY=
ZEROG_FLOW_ADDRESS=

# IQ6900
# Load json recorded on-chain through IQ
# Inscribe your json character file here: https://elizacodein.com/

IQ_WALLET_ADDRESS=              # If you enter the wallet address used on the site, the most recently inscribed json will be loaded.
IQSOlRPC=

# Squid Router
SQUID_SDK_URL=https://apiplus.squidrouter.com # Default: https://apiplus.squidrouter.com
SQUID_INTEGRATOR_ID=                          # get integrator id through https://docs.squidrouter.com/
SQUID_EVM_ADDRESS=
SQUID_EVM_PRIVATE_KEY=
SQUID_API_THROTTLE_INTERVAL=1000 # Default: 1000; Used to throttle API calls to avoid rate limiting (in ms)

# TEE Configuration
# TEE_MODE options:
# - LOCAL: Uses simulator at localhost:8090 (for local development)
# - DOCKER: Uses simulator at host.docker.internal:8090 (for docker development)
# - PRODUCTION: No simulator, uses production endpoints
# Defaults to OFF if not specified
TEE_MODE=OFF        # LOCAL | DOCKER | PRODUCTION
WALLET_SECRET_SALT= # ONLY define if you want to use TEE Plugin, otherwise it will throw errors

# TEE Verifiable Log Configuration
VLOG= # true/false;  if you want to use TEE Verifiable Log, set this to "true"

# Galadriel Configuration
GALADRIEL_API_KEY=gal-* # Get from https://dashboard.galadriel.com/

# Venice Configuration
VENICE_API_KEY=      # generate from venice settings
SMALL_VENICE_MODEL=  # Default: llama-3.3-70b
MEDIUM_VENICE_MODEL= # Default: llama-3.3-70b
LARGE_VENICE_MODEL=  # Default: llama-3.1-405b
IMAGE_VENICE_MODEL=  # Default: fluently-xl

# Akash Chat API Configuration docs: https://chatapi.akash.network/documentation
AKASH_CHAT_API_KEY=          # Get from https://chatapi.akash.network/
SMALL_AKASH_CHAT_API_MODEL=  # Default: Meta-Llama-3-2-3B-Instruct
MEDIUM_AKASH_CHAT_API_MODEL= # Default: Meta-Llama-3-3-70B-Instruct
LARGE_AKASH_CHAT_API_MODEL=  # Default: Meta-Llama-3-1-405B-Instruct-FP8

# fal.ai Configuration
FAL_API_KEY=
FAL_AI_LORA_PATH=

# Web search API Configuration
TAVILY_API_KEY=

# WhatsApp Cloud API Configuration
WHATSAPP_ACCESS_TOKEN=         # Permanent access token from Facebook Developer Console
WHATSAPP_PHONE_NUMBER_ID=      # Phone number ID from WhatsApp Business API
WHATSAPP_BUSINESS_ACCOUNT_ID=  # Business Account ID from Facebook Business Manager
WHATSAPP_WEBHOOK_VERIFY_TOKEN= # Custom string for webhook verification
WHATSAPP_API_VERSION=v17.0     # WhatsApp API version (default: v17.0)
ENABLE_TEE_LOG=false           # Set to true to enable TEE logging, only available when running eliza in TEE

# Flow Blockchain Configuration
FLOW_ADDRESS=
FLOW_PRIVATE_KEY=  # Private key for SHA3-256 + P256 ECDSA
FLOW_NETWORK=      # Default: mainnet
FLOW_ENDPOINT_URL= # Default: https://mainnet.onflow.org

# ICP
INTERNET_COMPUTER_PRIVATE_KEY=
INTERNET_COMPUTER_ADDRESS=

#Cloudflare AI Gateway
CLOUDFLARE_GW_ENABLED=    # Set to true to enable Cloudflare AI Gateway
CLOUDFLARE_AI_ACCOUNT_ID= # Cloudflare AI Account ID - found in the Cloudflare Dashboard under AI Gateway
CLOUDFLARE_AI_GATEWAY_ID= # Cloudflare AI Gateway ID - found in the Cloudflare Dashboard under AI Gateway

# Aptos
APTOS_PRIVATE_KEY= # Aptos private key
APTOS_NETWORK=     # Must be one of mainnet, testnet

# MultiversX
MVX_PRIVATE_KEY= # Multiversx private key
MVX_NETWORK=     # must be one of mainnet, devnet, testnet

# NEAR
NEAR_WALLET_SECRET_KEY= # NEAR Wallet Secret Key
NEAR_WALLET_PUBLIC_KEY= # NEAR Wallet Public Key
NEAR_ADDRESS=
NEAR_SLIPPAGE=1
NEAR_RPC_URL=https://rpc.testnet.near.org
NEAR_NETWORK=testnet # or mainnet

# ZKsync Era Configuration
ZKSYNC_ADDRESS=
ZKSYNC_PRIVATE_KEY=

# HoldStation Wallet Configuration
HOLDSTATION_PRIVATE_KEY=

# Avail DA Configuration
AVAIL_ADDRESS=
AVAIL_SEED=
AVAIL_APP_ID=0
AVAIL_RPC_URL=wss://avail-turing.public.blastapi.io/ # (Default) Testnet: wss://avail-turing.public.blastapi.io/ | Mainnet: wss://avail-mainnet.public.blastapi.io/

# Marlin
TEE_MARLIN=                      # Set "yes" to enable the plugin
TEE_MARLIN_ATTESTATION_ENDPOINT= # Optional, default "http://127.0.0.1:1350"

# Ton
TON_PRIVATE_KEY= # Ton Mnemonic Seed Phrase Join With Empty String
TON_RPC_URL=     # ton rpc
TON_RPC_API_KEY= # ton rpc api key

# Sui
SUI_PRIVATE_KEY= # Sui Mnemonic Seed Phrase (`sui keytool generate ed25519`) , Also support `suiprivatekeyxxxx` (sui keytool export --key-identity 0x63)
SUI_NETWORK=     # must be one of mainnet, testnet, devnet, localnet

# Story
STORY_PRIVATE_KEY=  # Story private key
STORY_API_BASE_URL= # Story API base URL
STORY_API_KEY=      # Story API key
PINATA_JWT=         # Pinata JWT for uploading files to IPFS

# Cosmos
COSMOS_RECOVERY_PHRASE=  # 12 words recovery phrase (need to be in quotes, because of spaces)
COSMOS_AVAILABLE_CHAINS= # mantrachaintestnet2,cosmos  # Array of chains
# Cronos zkEVM
CRONOSZKEVM_ADDRESS=
CRONOSZKEVM_PRIVATE_KEY=

# Fuel Ecosystem (FuelVM)
FUEL_WALLET_PRIVATE_KEY=

# Tokenizer Settings
TOKENIZER_MODEL= # Specify the tokenizer model to be used.
TOKENIZER_TYPE=  # Options: tiktoken (for OpenAI models) or auto (AutoTokenizer from Hugging Face for non-OpenAI models). Default: tiktoken.

# Spheron
SPHERON_PRIVATE_KEY=
SPHERON_PROVIDER_PROXY_URL=
SPHERON_WALLET_ADDRESS=

# Stargaze NFT marketplace from Cosmos (You can use https://graphql.mainnet.stargaze-apis.com/graphql)
STARGAZE_ENDPOINT=

# GenLayer
GENLAYER_PRIVATE_KEY= # Private key of the GenLayer account to use for the agent in this format (0x0000000000000000000000000000000000000000000000000000000000000000)

# BNB chain
BNB_PRIVATE_KEY=            # BNB chain private key
BNB_PUBLIC_KEY=             # BNB-smart-chain public key (address)
BSC_PROVIDER_URL=           # BNB-smart-chain rpc url
OPBNB_PROVIDER_URL=         # OPBNB rpc url

####################################
#### Misc Plugin Configurations ####
####################################

# Intiface Configuration
INTIFACE_WEBSOCKET_URL=ws://localhost:12345

# API key for giphy from https://developers.giphy.com/dashboard/
GIPHY_API_KEY=

# OpenWeather
OPEN_WEATHER_API_KEY= # OpenWeather API key

#GITCOIN Passport
PASSPORT_API_KEY= #Gitcoin Passport key
PASSPORT_SCORER=  #Scorer number

# EchoChambers Configuration
ECHOCHAMBERS_API_URL=http://127.0.0.1:3333
ECHOCHAMBERS_API_KEY=testingkey0011
ECHOCHAMBERS_USERNAME=eliza
ECHOCHAMBERS_ROOMS=general #comma delimited list of rooms the agent watches
ECHOCHAMBERS_POLL_INTERVAL=60
ECHOCHAMBERS_MAX_MESSAGES=10
# How often the agent checks if it should start a conversation
ECHOCHAMBERS_CONVERSATION_STARTER_INTERVAL=300 # 5 minutes - checks rooms every 5 minutes

# How long a room must be quiet before starting a new conversation
ECHOCHAMBERS_QUIET_PERIOD=900 # 15 minutes - waits for 15 minutes of silence

# Allora
ALLORA_API_KEY=    # Allora API key, format: UP-f8db7d6558ab432ca0d92716
ALLORA_CHAIN_SLUG= # must be one of mainnet, testnet. If not specified, it will use testnet by default

# B2 Network
B2_PRIVATE_KEY= # Private key of the B2 Network account to use for the agent

# Opacity zkTLS
OPACITY_TEAM_ID=f309ac8ae8a9a14a7e62cd1a521b1c5f
OPACITY_CLOUDFLARE_NAME=eigen-test
OPACITY_PROVER_URL=https://opacity-ai-zktls-demo.vercel.app

# AWS S3 Configuration Settings for File Upload
AWS_ACCESS_KEY_ID=
AWS_SECRET_ACCESS_KEY=
AWS_REGION=
AWS_S3_BUCKET=
AWS_S3_UPLOAD_PATH=
AWS_S3_ENDPOINT=
AWS_S3_SSL_ENABLED=
AWS_S3_FORCE_PATH_STYLE=


# Deepgram
DEEPGRAM_API_KEY=

# Verifiable Inference Configuration
VERIFIABLE_INFERENCE_ENABLED=false    # Set to false to disable verifiable inference
VERIFIABLE_INFERENCE_PROVIDER=opacity # Options: opacity

# Qdrant
# URL of your Qdrant instance (e.g., https://your-instance.qdrant.tech)
QDRANT_URL=
# API key for authentication (optional for local instances)
QDRANT_KEY=
# Qdrant service port (default: 443 for cloud, typically 6333 for local)
QDRANT_PORT=443
# Vector size matching your embedding model (default: 1536 for OpenAI embeddings)
QDRANT_VECTOR_SIZE=1536

# Autonome Configuration
AUTONOME_JWT_TOKEN=
AUTONOME_RPC=https://wizard-bff-rpc.alt.technology/v1/bff/aaa/apps

####################################
#### Akash Network Configuration ####
####################################
AKASH_ENV=mainnet
AKASH_NET=https://raw.githubusercontent.com/ovrclk/net/master/mainnet
RPC_ENDPOINT=https://rpc.akashnet.net:443
AKASH_GAS_PRICES=0.025uakt
AKASH_GAS_ADJUSTMENT=1.5
AKASH_KEYRING_BACKEND=os
AKASH_FROM=default
AKASH_FEES=20000uakt
AKASH_DEPOSIT=500000uakt
AKASH_MNEMONIC=
AKASH_WALLET_ADDRESS=
# Akash Pricing API
AKASH_PRICING_API_URL=https://console-api.akash.network/v1/pricing
# Default values # 1 CPU = 1000 1GB = 1000000000 1GB = 1000000000
AKASH_DEFAULT_CPU=1000
AKASH_DEFAULT_MEMORY=1000000000
AKASH_DEFAULT_STORAGE=1000000000
AKASH_SDL=example.sdl.yml
# Close deployment
# Close all deployments = closeAll
# Close a single deployment = dseq and add the value in AKASH_CLOSE_DSEQ
AKASH_CLOSE_DEP=closeAll
AKASH_CLOSE_DSEQ=19729929
# Provider Info we added one to check you will have to pass this into the action
AKASH_PROVIDER_INFO=akash1ccktptfkvdc67msasmesuy5m7gpc76z75kukpz
# Deployment Status
# AKASH_DEP_STATUS = dseq or param_passed when you are building you wil pass the dseq dinamically to test you
# you can pass the dseq using AKASH_DEP_DSEQ 19729929 is an example of a dseq we test while build.
AKASH_DEP_STATUS=dseq
AKASH_DEP_DSEQ=19729929
# Gas Estimation Options: close, create, or update
# qseq is required when operation is "close" 19729929 is an example of a dseq we test while build.
AKASH_GAS_OPERATION=close
AKASH_GAS_DSEQ=19729929
# Manifest
# Values: "auto" | "manual" | "validate_only" Default: "auto"
AKASH_MANIFEST_MODE=auto
# Default: Will use the SDL directory
AKASH_MANIFEST_PATH=
# Values: "strict" | "lenient" | "none" - Default: "strict"
AKASH_MANIFEST_VALIDATION_LEVEL=strict
# Quai Network Ecosystem
QUAI_PRIVATE_KEY=
QUAI_RPC_URL=https://rpc.quai.network

<<<<<<< HEAD
# News API Key
NEWS_API_KEY= # News API KEY from https://newsapi.org/
=======
# Chainbase
CHAINBASE_API_KEY=demo # demo is a free tier key

# 0x
ZERO_EX_API_KEY=
ALCHEMY_HTTP_TRANSPORT_URL=

# Instagram Configuration
INSTAGRAM_DRY_RUN=false
INSTAGRAM_USERNAME=               # Account username
INSTAGRAM_PASSWORD=               # Account password
INSTAGRAM_APP_ID=                 # Instagram App ID is required
INSTAGRAM_APP_SECRET=             # Instagram App Secret is required
INSTAGRAM_BUSINESS_ACCOUNT_ID=    # Optional Business Account ID for additional features
INSTAGRAM_POST_INTERVAL_MIN=60    # Default: 60 minutes
INSTAGRAM_POST_INTERVAL_MAX=120   # Default: 120 minutes
INSTAGRAM_ENABLE_ACTION_PROCESSING=false  # Enable/disable action processing
INSTAGRAM_ACTION_INTERVAL=5       # Interval between actions in minutes
INSTAGRAM_MAX_ACTIONS=1          # Maximum number of actions to process at once

####################################
#### Pyth Plugin Configuration ####
####################################
# Network Environment (mainnet or testnet)git
PYTH_NETWORK_ENV=mainnet

# Mainnet Network Configuration
PYTH_MAINNET_HERMES_URL=https://hermes.pyth.network
PYTH_MAINNET_WSS_URL=wss://hermes.pyth.network/ws
PYTH_MAINNET_PYTHNET_URL=https://pythnet.rpcpool.com
PYTH_MAINNET_CONTRACT_REGISTRY=https://pyth.network/developers/price-feed-ids
PYTH_MAINNET_PROGRAM_KEY=

# Testnet Network Configuration
PYTH_TESTNET_HERMES_URL=https://hermes.pyth.network
PYTH_TESTNET_WSS_URL=wss://hermes.pyth.network/ws
PYTH_TESTNET_PYTHNET_URL=https://pythnet.rpcpool.com
PYTH_TESTNET_CONTRACT_REGISTRY=https://pyth.network/developers/price-feed-ids#testnet
PYTH_TESTNET_PROGRAM_KEY=

# Connection Settings
PYTH_MAX_RETRIES=3
PYTH_RETRY_DELAY=1000
PYTH_TIMEOUT=5000
PYTH_GRANULAR_LOG=true
PYTH_LOG_LEVEL=debug
PYTH_LOG_LEVEL=info

# Runtime Settings
RUNTIME_CHECK_MODE=false

# Pyth Price Streaming and test ID
PYTH_ENABLE_PRICE_STREAMING=true
PYTH_MAX_PRICE_STREAMS=2
PYTH_TEST_ID01=0xe62df6c8b4a85fe1a67db44dc12de5db330f7ac66b72dc658afedf0f4a415b43
PYTH_TEST_ID02=0xff61491a931112ddf1bd8147cd1b641375f79f5825126d665480874634fd0ace

# Router Nitro EVM Configuration
ROUTER_NITRO_EVM_ADDRESS=
ROUTER_NITRO_EVM_PRIVATE_KEY=

# OriginTrail DKG
DKG_ENVIRONMENT=""
# Values: "development", "testnet", "mainnet"
DKG_HOSTNAME=""
DKG_PORT="8900"
DKG_PUBLIC_KEY=""
DKG_PRIVATE_KEY=""
DKG_BLOCKCHAIN_NAME=""
# Values: (mainnet) "base:8453", "gnosis:100", "otp:2043" (testnet) "base:84532", "gnosis:10200", "otp:20430"

# Initia Plugin Configuration
INITIA_PRIVATE_KEY=  # Your Initia wallet private key
INITIA_NODE_URL=  # Initia node URL (default: testnet)
INITIA_CHAIN_ID=initia-test  # Chain ID (default: testnet)

# ####################################
# #### NVIDIA Configuration ##########
# ####################################
NVIDIA_NIM_ENV=production
NVIDIA_NIM_SPASH=false
# Api Keys
NVIDIA_NIM_API_KEY=
NVIDIA_NGC_API_KEY=
NVIDIA_NIM_MAX_RETRIES=3
NVIDIA_NIM_RETRY_DELAY=1000
NVIDIA_NIM_TIMEOUT=5000
# Logging Configuration
NVIDIA_GRANULAR_LOG=true
NVIDIA_LOG_LEVEL=debug
# NVIDIA Off-topic system and user configuration
NVIDIA_OFFTOPIC_SYSTEM=
NVIDIA_OFFTOPIC_USER=
# NVIDIA Cosmos Model Configuration
NVIDIA_NIM_BASE_VISION_URL=https://ai.api.nvidia.com/v1/vlm
NVIDIA_COSMOS_MODEL=nvidia/cosmos-nemotron-34b
NVIDIA_COSMOS_INVOKE_URL=https://ai.api.nvidia.com/v1/vlm/nvidia/cosmos-nemotron-34b
NVIDIA_COSMOS_ASSET_URL=https://api.nvcf.nvidia.com/v2/nvcf/assets
NVIDIA_COSMOS_MAX_TOKENS=1000

# Email Plugin Configuration

# Outgoing Email Settings (SMTP/Gmail)
EMAIL_OUTGOING_SERVICE=smtp    # Use "smtp" or "gmail"
EMAIL_OUTGOING_HOST=smtp.example.com    # Required for SMTP only
EMAIL_OUTGOING_PORT=465    # Default 465 for secure SMTP, 587 for TLS
EMAIL_OUTGOING_USER=
EMAIL_OUTGOING_PASS=  # For Gmail, use App Password

# Incoming Email Settings (IMAP)
EMAIL_INCOMING_SERVICE=imap
EMAIL_INCOMING_HOST=imap.example.com
EMAIL_INCOMING_PORT=993    # Default port for secure IMAP
EMAIL_INCOMING_USER=
EMAIL_INCOMING_PASS=

# SEI Network Ecosystem
SEI_PRIVATE_KEY=
SEI_NETWORK=   # Either "mainnet", "testnet", or "devnet"
SEI_RPC_URL=    # Only set if using a different RPC URL from the default

# Omniflix
OMNIFLIX_API_URL=                    # https://rest.omniflix.network
OMNIFLIX_MNEMONIC=                   # your mnemonic 12 words or 24 words
OMNIFLIX_RPC_ENDPOINT=               # https://rpc.omniflix.network
OMNIFLIX_PRIVATE_KEY=                 # your private key

# Suno AI Music Generation
SUNO_API_KEY=

# Udio AI Music Generation
UDIO_AUTH_TOKEN=

# ####################################
# #### Hyperbolic Configuration   ####
# ####################################
HYPERBOLIC_ENV=production
HYPERBOLIC_API_KEY=
HYPERBOLIC_GRANULAR_LOG=true
HYPERBOLIC_SPASH=true
HYPERBOLIC_LOG_LEVEL=debug

# Football Plugin Configuration
FOOTBALL_API_KEY=                   # API key from Football-Data.org (https://www.football-data.org/)


# Hyperliquid Api
HYPERLIQUID_PRIVATE_KEY=    # Required for trading and cancelling orders, your_private_key
HYPERLIQUID_TESTNET=        # Optional, defaults to false; true or false 

# Lit Protocol
FUNDING_PRIVATE_KEY=    # Private key for funding transactions in Lit Protocol
EVM_RPC_URL=                # RPC endpoint URL for blockchain interactions

>>>>>>> e6dfc083
<|MERGE_RESOLUTION|>--- conflicted
+++ resolved
@@ -682,10 +682,6 @@
 QUAI_PRIVATE_KEY=
 QUAI_RPC_URL=https://rpc.quai.network
 
-<<<<<<< HEAD
-# News API Key
-NEWS_API_KEY= # News API KEY from https://newsapi.org/
-=======
 # Chainbase
 CHAINBASE_API_KEY=demo # demo is a free tier key
 
@@ -834,10 +830,13 @@
 
 # Hyperliquid Api
 HYPERLIQUID_PRIVATE_KEY=    # Required for trading and cancelling orders, your_private_key
-HYPERLIQUID_TESTNET=        # Optional, defaults to false; true or false 
+HYPERLIQUID_TESTNET=        # Optional, defaults to false; true or false
 
 # Lit Protocol
 FUNDING_PRIVATE_KEY=    # Private key for funding transactions in Lit Protocol
 EVM_RPC_URL=                # RPC endpoint URL for blockchain interactions
 
->>>>>>> e6dfc083
+
+
+# News API Key
+NEWS_API_KEY= # News API KEY from https://newsapi.org/